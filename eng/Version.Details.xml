--- conflicted
+++ resolved
@@ -1,71 +1,6 @@
 <?xml version="1.0" encoding="utf-8"?>
 <Dependencies>
   <ProductDependencies>
-<<<<<<< HEAD
-    <Dependency Name="Microsoft.NETCore.Platforms" Version="3.0.0">
-      <Uri>https://github.com/dotnet/corefx</Uri>
-      <Sha>4ac4c0367003fe3973a3648eb0715ddb0e3bbcea</Sha>
-    </Dependency>
-    <Dependency Name="Microsoft.NETCore.Targets" Version="3.0.0">
-      <Uri>https://github.com/dotnet/corefx</Uri>
-      <Sha>4ac4c0367003fe3973a3648eb0715ddb0e3bbcea</Sha>
-    </Dependency>
-    <Dependency Name="Microsoft.Private.CoreFx.NETCoreApp" Version="4.6.0-rc2.19462.14">
-      <Uri>https://github.com/dotnet/corefx</Uri>
-      <Sha>4ac4c0367003fe3973a3648eb0715ddb0e3bbcea</Sha>
-    </Dependency>
-    <Dependency Name="Microsoft.Win32.Registry.AccessControl" Version="4.6.0">
-      <Uri>https://github.com/dotnet/corefx</Uri>
-      <Sha>4ac4c0367003fe3973a3648eb0715ddb0e3bbcea</Sha>
-    </Dependency>
-    <Dependency Name="Microsoft.Win32.Registry" Version="4.6.0">
-      <Uri>https://github.com/dotnet/corefx</Uri>
-      <Sha>4ac4c0367003fe3973a3648eb0715ddb0e3bbcea</Sha>
-    </Dependency>
-    <Dependency Name="Microsoft.Win32.SystemEvents" Version="4.6.0">
-      <Uri>https://github.com/dotnet/corefx</Uri>
-      <Sha>4ac4c0367003fe3973a3648eb0715ddb0e3bbcea</Sha>
-    </Dependency>
-    <Dependency Name="Microsoft.Windows.Compatibility" Version="3.0.0">
-      <Uri>https://github.com/dotnet/corefx</Uri>
-      <Sha>4ac4c0367003fe3973a3648eb0715ddb0e3bbcea</Sha>
-    </Dependency>
-    <Dependency Name="System.CodeDom" Version="4.6.0">
-      <Uri>https://github.com/dotnet/corefx</Uri>
-      <Sha>4ac4c0367003fe3973a3648eb0715ddb0e3bbcea</Sha>
-    </Dependency>
-    <Dependency Name="System.Configuration.ConfigurationManager" Version="4.6.0">
-      <Uri>https://github.com/dotnet/corefx</Uri>
-      <Sha>4ac4c0367003fe3973a3648eb0715ddb0e3bbcea</Sha>
-    </Dependency>
-    <Dependency Name="System.Diagnostics.EventLog" Version="4.6.0">
-      <Uri>https://github.com/dotnet/corefx</Uri>
-      <Sha>4ac4c0367003fe3973a3648eb0715ddb0e3bbcea</Sha>
-    </Dependency>
-    <Dependency Name="System.Diagnostics.PerformanceCounter" Version="4.6.0">
-      <Uri>https://github.com/dotnet/corefx</Uri>
-      <Sha>4ac4c0367003fe3973a3648eb0715ddb0e3bbcea</Sha>
-    </Dependency>
-    <Dependency Name="System.DirectoryServices" Version="4.6.0">
-      <Uri>https://github.com/dotnet/corefx</Uri>
-      <Sha>4ac4c0367003fe3973a3648eb0715ddb0e3bbcea</Sha>
-    </Dependency>
-    <Dependency Name="System.Drawing.Common" Version="4.6.0">
-      <Uri>https://github.com/dotnet/corefx</Uri>
-      <Sha>4ac4c0367003fe3973a3648eb0715ddb0e3bbcea</Sha>
-    </Dependency>
-    <Dependency Name="System.IO.FileSystem.AccessControl" Version="4.6.0">
-      <Uri>https://github.com/dotnet/corefx</Uri>
-      <Sha>4ac4c0367003fe3973a3648eb0715ddb0e3bbcea</Sha>
-    </Dependency>
-    <Dependency Name="System.Resources.Extensions" Version="4.6.0">
-      <Uri>https://github.com/dotnet/corefx</Uri>
-      <Sha>4ac4c0367003fe3973a3648eb0715ddb0e3bbcea</Sha>
-    </Dependency>
-    <Dependency Name="System.IO.Packaging" Version="4.6.0">
-      <Uri>https://github.com/dotnet/corefx</Uri>
-      <Sha>4ac4c0367003fe3973a3648eb0715ddb0e3bbcea</Sha>
-=======
     <Dependency Name="Microsoft.NETCore.Platforms" Version="3.1.0-preview1.19462.9">
       <Uri>https://github.com/dotnet/corefx</Uri>
       <Sha>765f025e271744b465d4f58f75de7536f87d8bcc</Sha>
@@ -129,57 +64,11 @@
     <Dependency Name="System.IO.Packaging" Version="4.7.0-preview1.19462.9">
       <Uri>https://github.com/dotnet/corefx</Uri>
       <Sha>765f025e271744b465d4f58f75de7536f87d8bcc</Sha>
->>>>>>> 4b10816f
     </Dependency>
     <Dependency Name="System.IO.Pipes.AccessControl" Version="4.5.1">
       <Uri>https://github.com/dotnet/corefx</Uri>
       <Sha>7ee84596d92e178bce54c986df31ccc52479e772 </Sha>
     </Dependency>
-<<<<<<< HEAD
-    <Dependency Name="System.Security.AccessControl" Version="4.6.0">
-      <Uri>https://github.com/dotnet/corefx</Uri>
-      <Sha>4ac4c0367003fe3973a3648eb0715ddb0e3bbcea</Sha>
-    </Dependency>
-    <Dependency Name="System.Security.Cryptography.Cng" Version="4.6.0">
-      <Uri>https://github.com/dotnet/corefx</Uri>
-      <Sha>4ac4c0367003fe3973a3648eb0715ddb0e3bbcea</Sha>
-    </Dependency>
-    <Dependency Name="System.Security.Cryptography.Pkcs" Version="4.6.0">
-      <Uri>https://github.com/dotnet/corefx</Uri>
-      <Sha>4ac4c0367003fe3973a3648eb0715ddb0e3bbcea</Sha>
-    </Dependency>
-    <Dependency Name="System.Security.Cryptography.ProtectedData" Version="4.6.0">
-      <Uri>https://github.com/dotnet/corefx</Uri>
-      <Sha>4ac4c0367003fe3973a3648eb0715ddb0e3bbcea</Sha>
-    </Dependency>
-    <Dependency Name="System.Security.Cryptography.Xml" Version="4.6.0">
-      <Uri>https://github.com/dotnet/corefx</Uri>
-      <Sha>4ac4c0367003fe3973a3648eb0715ddb0e3bbcea</Sha>
-    </Dependency>
-    <Dependency Name="System.Security.Permissions" Version="4.6.0">
-      <Uri>https://github.com/dotnet/corefx</Uri>
-      <Sha>4ac4c0367003fe3973a3648eb0715ddb0e3bbcea</Sha>
-    </Dependency>
-    <Dependency Name="System.Security.Principal.Windows" Version="4.6.0">
-      <Uri>https://github.com/dotnet/corefx</Uri>
-      <Sha>4ac4c0367003fe3973a3648eb0715ddb0e3bbcea</Sha>
-    </Dependency>
-    <Dependency Name="System.Text.Encodings.Web" Version="4.6.0">
-      <Uri>https://github.com/dotnet/corefx</Uri>
-      <Sha>4ac4c0367003fe3973a3648eb0715ddb0e3bbcea</Sha>
-    </Dependency>
-    <Dependency Name="System.Text.Json" Version="4.6.0">
-      <Uri>https://github.com/dotnet/corefx</Uri>
-      <Sha>4ac4c0367003fe3973a3648eb0715ddb0e3bbcea</Sha>
-    </Dependency>
-    <Dependency Name="System.Threading.AccessControl" Version="4.6.0">
-      <Uri>https://github.com/dotnet/corefx</Uri>
-      <Sha>4ac4c0367003fe3973a3648eb0715ddb0e3bbcea</Sha>
-    </Dependency>
-    <Dependency Name="System.Windows.Extensions" Version="4.6.0">
-      <Uri>https://github.com/dotnet/corefx</Uri>
-      <Sha>4ac4c0367003fe3973a3648eb0715ddb0e3bbcea</Sha>
-=======
     <Dependency Name="System.Security.AccessControl" Version="4.7.0-preview1.19462.9">
       <Uri>https://github.com/dotnet/corefx</Uri>
       <Sha>765f025e271744b465d4f58f75de7536f87d8bcc</Sha>
@@ -223,7 +112,6 @@
     <Dependency Name="System.Windows.Extensions" Version="4.7.0-preview1.19462.9">
       <Uri>https://github.com/dotnet/corefx</Uri>
       <Sha>765f025e271744b465d4f58f75de7536f87d8bcc</Sha>
->>>>>>> 4b10816f
     </Dependency>
     <Dependency Name="NETStandard.Library" Version="2.1.0">
       <Uri>https://github.com/dotnet/standard</Uri>
