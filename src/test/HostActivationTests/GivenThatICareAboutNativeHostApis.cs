// Copyright (c) .NET Foundation and contributors. All rights reserved.
// Licensed under the MIT license. See LICENSE file in the project root for full license information.

using System;
using System.IO;
using System.Runtime.InteropServices;
using Xunit;
using FluentAssertions;
using Microsoft.DotNet.CoreSetup.Test;
using System.Collections.Generic;
using Microsoft.DotNet.Cli.Build;

namespace Microsoft.DotNet.CoreSetup.Test.HostActivation.NativeHostApis
{
    public class GivenThatICareAboutNativeHostApis : IClassFixture<GivenThatICareAboutNativeHostApis.SharedTestState>
    {
        private SharedTestState sharedTestState;

        public GivenThatICareAboutNativeHostApis(GivenThatICareAboutNativeHostApis.SharedTestState fixture)
        {
            sharedTestState = fixture;
        }

        [Fact]
        public void Muxer_activation_of_Publish_Output_Portable_DLL_hostfxr_get_native_search_directories_Succeeds()
        {
<<<<<<< HEAD
            var fixture = PreviouslyPublishedAndRestoredPortableTestProjectFixture.Copy();
            SetupPInvokeToHostfxrOnNonWindows(fixture);

=======
            // Currently the native API is used only on Windows, although it has been manually tested on Unix.
            // Limit OS here to avoid issues with DllImport not being able to find the shared library.
            if (!RuntimeInformation.IsOSPlatform(OSPlatform.Windows))
            {
                return;
            }

            var fixture = sharedTestState.PreviouslyPublishedAndRestoredPortableApiTestProjectFixture.Copy();
>>>>>>> ac35be93
            var dotnet = fixture.BuiltDotnet;
            var appDll = fixture.TestProject.AppDll;

            var dotnetLocation = Path.Combine(dotnet.BinPath, $"dotnet{fixture.ExeExtension}");
            string[] args =
            {
                "hostfxr_get_native_search_directories",
                dotnetLocation,
                appDll
            };

            dotnet.Exec(appDll, args)
                .CaptureStdOut()
                .CaptureStdErr()
                .Execute()
                .Should()
                .Pass()
                .And
                .HaveStdOutContaining("hostfxr_get_native_search_directories:Success")
                .And
                .HaveStdOutContaining("hostfxr_get_native_search_directories buffer:[" + dotnet.GreatestVersionSharedFxPath);
        }

<<<<<<< HEAD
        private class SdkResolutionFixture
        {
            private readonly TestProjectFixture _fixture;

            public DotNetCli Dotnet => _fixture.BuiltDotnet;
            public string AppDll => _fixture.TestProject.AppDll;
            public string ExeDir => Path.Combine(_fixture.TestProject.ProjectDirectory, "ed");
            public string ProgramFiles => Path.Combine(ExeDir, "pf");
            public string WorkingDir => Path.Combine(_fixture.TestProject.ProjectDirectory, "wd");
            public string GlobalSdkDir => Path.Combine(ProgramFiles, "dotnet", "sdk");
            public string LocalSdkDir => Path.Combine(ExeDir, "sdk");
            public string GlobalJson => Path.Combine(WorkingDir, "global.json");
            public string[] GlobalSdks = new[] { "4.5.6", "1.2.3", "2.3.4-preview" };
            public string[] LocalSdks = new[] { "0.1.2", "5.6.7-preview", "1.2.3" };

            public SdkResolutionFixture()
            {
                _fixture =  PreviouslyPublishedAndRestoredPortableTestProjectFixture.Copy();
                SetupPInvokeToHostfxrOnNonWindows(_fixture);

                Directory.CreateDirectory(WorkingDir);

                // start with an empty global.json, it will be ignored, but prevent one lying on disk 
                // on a given machine from impacting the test.
                File.WriteAllText(GlobalJson, "{}");

                foreach (string sdk in GlobalSdks)
                {
                    Directory.CreateDirectory(Path.Combine(GlobalSdkDir, sdk));
                }

                foreach (string sdk in LocalSdks)
                {
                    Directory.CreateDirectory(Path.Combine(LocalSdkDir, sdk));
                }
            } 
        }

        [Fact]
        public void Hostfxr_get_available_sdks_with_multilevel_lookup()
        {
            if (!RuntimeInformation.IsOSPlatform(OSPlatform.Windows)) 
            {
                // multilevel lookup is not supported on non-Windows
                return;
            }
            
            var f = new SdkResolutionFixture();

            // With multi-level lookup (windows onnly): get local and global sdks sorted by ascending version,
            // with global sdk coming before local sdk when versions are equal
            string expectedList = string.Join(';', new[]
            {
                Path.Combine(f.LocalSdkDir, "0.1.2"),
                Path.Combine(f.GlobalSdkDir, "1.2.3"),
                Path.Combine(f.LocalSdkDir, "1.2.3"),
                Path.Combine(f.GlobalSdkDir, "2.3.4-preview"),
                Path.Combine(f.GlobalSdkDir, "4.5.6"),
                Path.Combine(f.LocalSdkDir, "5.6.7-preview"),
            });

            f.Dotnet.Exec(f.AppDll, new[] { "hostfxr_get_available_sdks", f.ExeDir })
                .EnvironmentVariable("TEST_MULTILEVEL_LOOKUP_PROGRAM_FILES", f.ProgramFiles)
                .CaptureStdOut()
                .CaptureStdErr()
                .Execute()
                .Should()
                .Pass()
                .And
                .HaveStdOutContaining("hostfxr_get_available_sdks:Success")
                .And
                .HaveStdOutContaining($"hostfxr_get_available_sdks sdks:[{expectedList}]");
        }

        [Fact]
        public void Hostfxr_get_available_sdks_without_multilevel_lookup()
        {
            // Without multi-level lookup: get only sdks sorted by ascending version

            var f = new SdkResolutionFixture();

            string expectedList = string.Join(';', new[]
            {
                 Path.Combine(f.LocalSdkDir, "0.1.2"),
                 Path.Combine(f.LocalSdkDir, "1.2.3"),
                 Path.Combine(f.LocalSdkDir, "5.6.7-preview"),
            });

            f.Dotnet.Exec(f.AppDll, new[] { "hostfxr_get_available_sdks", f.ExeDir })
=======
        [Fact]
        public void Breadcrumb_thread_finishes_when_app_closes_normally()
        {
            var fixture = sharedTestState.PreviouslyPublishedAndRestoredPortableAppProjectFixture.Copy();
            var dotnet = fixture.BuiltDotnet;
            var appDll = fixture.TestProject.AppDll;

            dotnet.Exec(appDll)
                .EnvironmentVariable("CORE_BREADCRUMBS", sharedTestState.BreadcrumbLocation)
                .EnvironmentVariable("COREHOST_TRACE", "1")
>>>>>>> ac35be93
                .CaptureStdOut()
                .CaptureStdErr()
                .Execute()
                .Should()
                .Pass()
                .And
<<<<<<< HEAD
                .HaveStdOutContaining("hostfxr_get_available_sdks:Success")
                .And
                .HaveStdOutContaining($"hostfxr_get_available_sdks sdks:[{expectedList}]");
        }

        [Fact]
        public void Hostfxr_resolve_sdk2_without_global_json_or_flags()
        {
            // with no global.json and no flags, pick latest SDK

            var f = new SdkResolutionFixture();

            string expectedData = string.Join(';', new[]
            {
                ("resolved_sdk_dir", Path.Combine(f.LocalSdkDir, "5.6.7-preview")),
            });

            f.Dotnet.Exec(f.AppDll, new[] { "hostfxr_resolve_sdk2", f.ExeDir, f.WorkingDir, "0" })
                .CaptureStdOut()
                .CaptureStdErr()
                .Execute()
                .Should()
                .Pass()
                .And
                .HaveStdOutContaining("hostfxr_resolve_sdk2:Success")
                .And
                .HaveStdOutContaining($"hostfxr_resolve_sdk2 data:[{expectedData}]");
        }

        [Fact]
        public void Hostfxr_resolve_sdk2_without_global_json_and_disallowing_previews()
        {
            // Without global.json and disallowing previews, pick latest non-preview

            var f = new SdkResolutionFixture();

            string expectedData = string.Join(';', new[]
            {
                ("resolved_sdk_dir", Path.Combine(f.LocalSdkDir, "1.2.3"))
            });

            f.Dotnet.Exec(f.AppDll, new[] { "hostfxr_resolve_sdk2", f.ExeDir, f.WorkingDir, "disallow_prerelease" })
                .CaptureStdOut()
                .CaptureStdErr()
                .Execute()
                .Should()
                .Pass()
                .And
                .HaveStdOutContaining("hostfxr_resolve_sdk2:Success")
                .And
                .HaveStdOutContaining($"hostfxr_resolve_sdk2 data:[{expectedData}]");
        }

        [Fact]
        public void Hostfxr_resolve_sdk2_with_global_json_and_disallowing_previews()
        {
            // With global.json specifying a preview, roll forward to preview 
            // since flag has no impact if global.json specifies a preview.
            // Also check that global.json that impacted resolution is reported.

            var f = new SdkResolutionFixture();

            File.WriteAllText(f.GlobalJson, "{ \"sdk\": { \"version\": \"5.6.6-preview\" } }");
            string expectedData = string.Join(';', new[]
            {
                ("resolved_sdk_dir", Path.Combine(f.LocalSdkDir, "5.6.7-preview")),
                ("global_json_path", f.GlobalJson),
            });

            f.Dotnet.Exec(f.AppDll, new[] { "hostfxr_resolve_sdk2", f.ExeDir, f.WorkingDir, "disallow_prerelease" })
                .CaptureStdOut()
                .CaptureStdErr()
                .Execute()
                .Should()
                .Pass()
                .And
                .HaveStdOutContaining("hostfxr_resolve_sdk2:Success")
                .And
                .HaveStdOutContaining($"hostfxr_resolve_sdk2 data:[{expectedData}]");
        }

        private static void SetupPInvokeToHostfxrOnNonWindows(TestProjectFixture fixture)
        {
            if (!RuntimeInformation.IsOSPlatform(OSPlatform.Windows))
            {
                // On non-Windows, we can't just P/Invoke to already loaded hostfxr, so copy it next to the app dll.
                var hostfxr = Path.Combine(
                    fixture.BuiltDotnet.GreatestVersionHostFxrPath, 
                    $"{fixture.SharedLibraryPrefix}hostfxr{fixture.SharedLibraryExtension}");

                File.Copy(
                    hostfxr, 
                    Path.GetDirectoryName(fixture.TestProject.AppDll));
=======
                .HaveStdOutContaining("Hello World")
                .And
                .HaveStdErrContaining("Waiting for breadcrumb thread to exit...");
        }

        [Fact]
        public void Breadcrumb_thread_does_not_finish_when_app_has_unhandled_exception()
        {
            var fixture = sharedTestState.PreviouslyPublishedAndRestoredPortableAppWithExceptionProjectFixture.Copy();
            var dotnet = fixture.BuiltDotnet;
            var appDll = fixture.TestProject.AppDll;

            dotnet.Exec(appDll)
                .EnvironmentVariable("CORE_BREADCRUMBS", sharedTestState.BreadcrumbLocation)
                .EnvironmentVariable("COREHOST_TRACE", "1")
                .CaptureStdOut()
                .CaptureStdErr()
                .Execute(fExpectedToFail: true)
                .Should()
                .Fail()
                .And
                .HaveStdErrContaining("Unhandled Exception: System.Exception: Goodbye World")
                .And
                // The breadcrumb thread does not wait since destructors are not called when an exception is thrown.
                // However, destructors will be called when the caller (such as a custom host) is compiled with SEH Exceptions (/EHa) and has a try\catch.
                // Todo: add a native host test app so we can verify this behavior.
                .NotHaveStdErrContaining("Waiting for breadcrumb thread to exit...");
        }

        public class SharedTestState : IDisposable
        {
            public TestProjectFixture PreviouslyPublishedAndRestoredPortableApiTestProjectFixture { get; set; }
            public TestProjectFixture PreviouslyPublishedAndRestoredPortableAppProjectFixture { get; set; }
            public TestProjectFixture PreviouslyPublishedAndRestoredPortableAppWithExceptionProjectFixture { get; set; }
            public RepoDirectoriesProvider RepoDirectories { get; set; }

            public string BreadcrumbLocation { get; set; }

            public SharedTestState()
            {
                RepoDirectories = new RepoDirectoriesProvider();

                PreviouslyPublishedAndRestoredPortableApiTestProjectFixture = new TestProjectFixture("HostApiInvokerApp", RepoDirectories)
                    .EnsureRestored(RepoDirectories.CorehostPackages)
                    .BuildProject();

                PreviouslyPublishedAndRestoredPortableAppProjectFixture = new TestProjectFixture("PortableApp", RepoDirectories)
                    .EnsureRestored(RepoDirectories.CorehostPackages)
                    .PublishProject();

                PreviouslyPublishedAndRestoredPortableAppWithExceptionProjectFixture = new TestProjectFixture("PortableAppWithException", RepoDirectories)
                    .EnsureRestored(RepoDirectories.CorehostPackages)
                    .PublishProject();

                if (!RuntimeInformation.IsOSPlatform(OSPlatform.Windows))
                {
                    BreadcrumbLocation = Path.Combine(
                        PreviouslyPublishedAndRestoredPortableAppWithExceptionProjectFixture.TestProject.OutputDirectory,
                        "opt",
                        "corebreadcrumbs");
                    Directory.CreateDirectory(BreadcrumbLocation);
                }
            }

            public void Dispose()
            {
                PreviouslyPublishedAndRestoredPortableApiTestProjectFixture.Dispose();
                PreviouslyPublishedAndRestoredPortableAppProjectFixture.Dispose();
                PreviouslyPublishedAndRestoredPortableAppWithExceptionProjectFixture.Dispose();
>>>>>>> ac35be93
            }
        }
    }
}<|MERGE_RESOLUTION|>--- conflicted
+++ resolved
@@ -24,20 +24,7 @@
         [Fact]
         public void Muxer_activation_of_Publish_Output_Portable_DLL_hostfxr_get_native_search_directories_Succeeds()
         {
-<<<<<<< HEAD
-            var fixture = PreviouslyPublishedAndRestoredPortableTestProjectFixture.Copy();
-            SetupPInvokeToHostfxrOnNonWindows(fixture);
-
-=======
-            // Currently the native API is used only on Windows, although it has been manually tested on Unix.
-            // Limit OS here to avoid issues with DllImport not being able to find the shared library.
-            if (!RuntimeInformation.IsOSPlatform(OSPlatform.Windows))
-            {
-                return;
-            }
-
             var fixture = sharedTestState.PreviouslyPublishedAndRestoredPortableApiTestProjectFixture.Copy();
->>>>>>> ac35be93
             var dotnet = fixture.BuiltDotnet;
             var appDll = fixture.TestProject.AppDll;
 
@@ -61,7 +48,51 @@
                 .HaveStdOutContaining("hostfxr_get_native_search_directories buffer:[" + dotnet.GreatestVersionSharedFxPath);
         }
 
-<<<<<<< HEAD
+        [Fact]
+        public void Breadcrumb_thread_finishes_when_app_closes_normally()
+        {
+            var fixture = sharedTestState.PreviouslyPublishedAndRestoredPortableAppProjectFixture.Copy();
+            var dotnet = fixture.BuiltDotnet;
+            var appDll = fixture.TestProject.AppDll;
+
+            dotnet.Exec(appDll)
+                .EnvironmentVariable("CORE_BREADCRUMBS", sharedTestState.BreadcrumbLocation)
+                .EnvironmentVariable("COREHOST_TRACE", "1")
+                .CaptureStdOut()
+                .CaptureStdErr()
+                .Execute()
+                .Should()
+                .Pass()
+                .And
+                .HaveStdOutContaining("Hello World")
+                .And
+                .HaveStdErrContaining("Waiting for breadcrumb thread to exit...");
+        }
+
+        [Fact]
+        public void Breadcrumb_thread_does_not_finish_when_app_has_unhandled_exception()
+        {
+            var fixture = sharedTestState.PreviouslyPublishedAndRestoredPortableAppWithExceptionProjectFixture.Copy();
+            var dotnet = fixture.BuiltDotnet;
+            var appDll = fixture.TestProject.AppDll;
+
+            dotnet.Exec(appDll)
+                .EnvironmentVariable("CORE_BREADCRUMBS", sharedTestState.BreadcrumbLocation)
+                .EnvironmentVariable("COREHOST_TRACE", "1")
+                .CaptureStdOut()
+                .CaptureStdErr()
+                .Execute(fExpectedToFail: true)
+                .Should()
+                .Fail()
+                .And
+                .HaveStdErrContaining("Unhandled Exception: System.Exception: Goodbye World")
+                .And
+                // The breadcrumb thread does not wait since destructors are not called when an exception is thrown.
+                // However, destructors will be called when the caller (such as a custom host) is compiled with SEH Exceptions (/EHa) and has a try\catch.
+                // Todo: add a native host test app so we can verify this behavior.
+                .NotHaveStdErrContaining("Waiting for breadcrumb thread to exit...");
+        }
+
         private class SdkResolutionFixture
         {
             private readonly TestProjectFixture _fixture;
@@ -77,10 +108,9 @@
             public string[] GlobalSdks = new[] { "4.5.6", "1.2.3", "2.3.4-preview" };
             public string[] LocalSdks = new[] { "0.1.2", "5.6.7-preview", "1.2.3" };
 
-            public SdkResolutionFixture()
-            {
-                _fixture =  PreviouslyPublishedAndRestoredPortableTestProjectFixture.Copy();
-                SetupPInvokeToHostfxrOnNonWindows(_fixture);
+            public SdkResolutionFixture(SharedTestState state)
+            {
+                _fixture = state.PreviouslyPublishedAndRestoredPortableApiTestProjectFixture.Copy();
 
                 Directory.CreateDirectory(WorkingDir);
 
@@ -109,7 +139,7 @@
                 return;
             }
             
-            var f = new SdkResolutionFixture();
+            var f = new SdkResolutionFixture(sharedTestState);
 
             // With multi-level lookup (windows onnly): get local and global sdks sorted by ascending version,
             // with global sdk coming before local sdk when versions are equal
@@ -141,7 +171,7 @@
         {
             // Without multi-level lookup: get only sdks sorted by ascending version
 
-            var f = new SdkResolutionFixture();
+            var f = new SdkResolutionFixture(sharedTestState);
 
             string expectedList = string.Join(';', new[]
             {
@@ -151,25 +181,12 @@
             });
 
             f.Dotnet.Exec(f.AppDll, new[] { "hostfxr_get_available_sdks", f.ExeDir })
-=======
-        [Fact]
-        public void Breadcrumb_thread_finishes_when_app_closes_normally()
-        {
-            var fixture = sharedTestState.PreviouslyPublishedAndRestoredPortableAppProjectFixture.Copy();
-            var dotnet = fixture.BuiltDotnet;
-            var appDll = fixture.TestProject.AppDll;
-
-            dotnet.Exec(appDll)
-                .EnvironmentVariable("CORE_BREADCRUMBS", sharedTestState.BreadcrumbLocation)
-                .EnvironmentVariable("COREHOST_TRACE", "1")
->>>>>>> ac35be93
-                .CaptureStdOut()
-                .CaptureStdErr()
-                .Execute()
-                .Should()
-                .Pass()
-                .And
-<<<<<<< HEAD
+                .CaptureStdOut()
+                .CaptureStdErr()
+                .Execute()
+                .Should()
+                .Pass()
+                .And
                 .HaveStdOutContaining("hostfxr_get_available_sdks:Success")
                 .And
                 .HaveStdOutContaining($"hostfxr_get_available_sdks sdks:[{expectedList}]");
@@ -180,7 +197,7 @@
         {
             // with no global.json and no flags, pick latest SDK
 
-            var f = new SdkResolutionFixture();
+            var f = new SdkResolutionFixture(sharedTestState);
 
             string expectedData = string.Join(';', new[]
             {
@@ -204,7 +221,7 @@
         {
             // Without global.json and disallowing previews, pick latest non-preview
 
-            var f = new SdkResolutionFixture();
+            var f = new SdkResolutionFixture(sharedTestState);
 
             string expectedData = string.Join(';', new[]
             {
@@ -230,7 +247,7 @@
             // since flag has no impact if global.json specifies a preview.
             // Also check that global.json that impacted resolution is reported.
 
-            var f = new SdkResolutionFixture();
+            var f = new SdkResolutionFixture(sharedTestState);
 
             File.WriteAllText(f.GlobalJson, "{ \"sdk\": { \"version\": \"5.6.6-preview\" } }");
             string expectedData = string.Join(';', new[]
@@ -249,48 +266,6 @@
                 .HaveStdOutContaining("hostfxr_resolve_sdk2:Success")
                 .And
                 .HaveStdOutContaining($"hostfxr_resolve_sdk2 data:[{expectedData}]");
-        }
-
-        private static void SetupPInvokeToHostfxrOnNonWindows(TestProjectFixture fixture)
-        {
-            if (!RuntimeInformation.IsOSPlatform(OSPlatform.Windows))
-            {
-                // On non-Windows, we can't just P/Invoke to already loaded hostfxr, so copy it next to the app dll.
-                var hostfxr = Path.Combine(
-                    fixture.BuiltDotnet.GreatestVersionHostFxrPath, 
-                    $"{fixture.SharedLibraryPrefix}hostfxr{fixture.SharedLibraryExtension}");
-
-                File.Copy(
-                    hostfxr, 
-                    Path.GetDirectoryName(fixture.TestProject.AppDll));
-=======
-                .HaveStdOutContaining("Hello World")
-                .And
-                .HaveStdErrContaining("Waiting for breadcrumb thread to exit...");
-        }
-
-        [Fact]
-        public void Breadcrumb_thread_does_not_finish_when_app_has_unhandled_exception()
-        {
-            var fixture = sharedTestState.PreviouslyPublishedAndRestoredPortableAppWithExceptionProjectFixture.Copy();
-            var dotnet = fixture.BuiltDotnet;
-            var appDll = fixture.TestProject.AppDll;
-
-            dotnet.Exec(appDll)
-                .EnvironmentVariable("CORE_BREADCRUMBS", sharedTestState.BreadcrumbLocation)
-                .EnvironmentVariable("COREHOST_TRACE", "1")
-                .CaptureStdOut()
-                .CaptureStdErr()
-                .Execute(fExpectedToFail: true)
-                .Should()
-                .Fail()
-                .And
-                .HaveStdErrContaining("Unhandled Exception: System.Exception: Goodbye World")
-                .And
-                // The breadcrumb thread does not wait since destructors are not called when an exception is thrown.
-                // However, destructors will be called when the caller (such as a custom host) is compiled with SEH Exceptions (/EHa) and has a try\catch.
-                // Todo: add a native host test app so we can verify this behavior.
-                .NotHaveStdErrContaining("Waiting for breadcrumb thread to exit...");
         }
 
         public class SharedTestState : IDisposable
@@ -325,6 +300,16 @@
                         "opt",
                         "corebreadcrumbs");
                     Directory.CreateDirectory(BreadcrumbLocation);
+
+                    // On non-Windows, we can't just P/Invoke to already loaded hostfxr, so copy it next to the app dll.
+                    var fixture = PreviouslyPublishedAndRestoredPortableApiTestProjectFixture;
+                    var hostfxr = Path.Combine(
+                        fixture.BuiltDotnet.GreatestVersionHostFxrPath, 
+                        $"{fixture.SharedLibraryPrefix}hostfxr{fixture.SharedLibraryExtension}");
+
+                    File.Copy(
+                        hostfxr, 
+                        Path.GetDirectoryName(fixture.TestProject.AppDll));
                 }
             }
 
@@ -333,7 +318,6 @@
                 PreviouslyPublishedAndRestoredPortableApiTestProjectFixture.Dispose();
                 PreviouslyPublishedAndRestoredPortableAppProjectFixture.Dispose();
                 PreviouslyPublishedAndRestoredPortableAppWithExceptionProjectFixture.Dispose();
->>>>>>> ac35be93
             }
         }
     }
