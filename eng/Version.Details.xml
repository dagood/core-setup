--- conflicted
+++ resolved
@@ -1,71 +1,6 @@
 <?xml version="1.0" encoding="utf-8"?>
 <Dependencies>
   <ProductDependencies>
-<<<<<<< HEAD
-    <Dependency Name="Microsoft.NETCore.Platforms" Version="3.0.0-rc2.19458.3">
-      <Uri>https://github.com/dotnet/corefx</Uri>
-      <Sha>173d70b99a5dbb3ff9298a6e2e9c7f7e7b56dd7c</Sha>
-    </Dependency>
-    <Dependency Name="Microsoft.NETCore.Targets" Version="3.0.0-rc2.19458.3">
-      <Uri>https://github.com/dotnet/corefx</Uri>
-      <Sha>173d70b99a5dbb3ff9298a6e2e9c7f7e7b56dd7c</Sha>
-    </Dependency>
-    <Dependency Name="Microsoft.Private.CoreFx.NETCoreApp" Version="4.6.0-rc2.19458.3">
-      <Uri>https://github.com/dotnet/corefx</Uri>
-      <Sha>173d70b99a5dbb3ff9298a6e2e9c7f7e7b56dd7c</Sha>
-    </Dependency>
-    <Dependency Name="Microsoft.Win32.Registry.AccessControl" Version="4.6.0-rc2.19458.3">
-      <Uri>https://github.com/dotnet/corefx</Uri>
-      <Sha>173d70b99a5dbb3ff9298a6e2e9c7f7e7b56dd7c</Sha>
-    </Dependency>
-    <Dependency Name="Microsoft.Win32.Registry" Version="4.6.0-rc2.19458.3">
-      <Uri>https://github.com/dotnet/corefx</Uri>
-      <Sha>173d70b99a5dbb3ff9298a6e2e9c7f7e7b56dd7c</Sha>
-    </Dependency>
-    <Dependency Name="Microsoft.Win32.SystemEvents" Version="4.6.0-rc2.19458.3">
-      <Uri>https://github.com/dotnet/corefx</Uri>
-      <Sha>173d70b99a5dbb3ff9298a6e2e9c7f7e7b56dd7c</Sha>
-    </Dependency>
-    <Dependency Name="Microsoft.Windows.Compatibility" Version="3.0.0-rc2.19458.3">
-      <Uri>https://github.com/dotnet/corefx</Uri>
-      <Sha>173d70b99a5dbb3ff9298a6e2e9c7f7e7b56dd7c</Sha>
-    </Dependency>
-    <Dependency Name="System.CodeDom" Version="4.6.0-rc2.19458.3">
-      <Uri>https://github.com/dotnet/corefx</Uri>
-      <Sha>173d70b99a5dbb3ff9298a6e2e9c7f7e7b56dd7c</Sha>
-    </Dependency>
-    <Dependency Name="System.Configuration.ConfigurationManager" Version="4.6.0-rc2.19458.3">
-      <Uri>https://github.com/dotnet/corefx</Uri>
-      <Sha>173d70b99a5dbb3ff9298a6e2e9c7f7e7b56dd7c</Sha>
-    </Dependency>
-    <Dependency Name="System.Diagnostics.EventLog" Version="4.6.0-rc2.19458.3">
-      <Uri>https://github.com/dotnet/corefx</Uri>
-      <Sha>173d70b99a5dbb3ff9298a6e2e9c7f7e7b56dd7c</Sha>
-    </Dependency>
-    <Dependency Name="System.Diagnostics.PerformanceCounter" Version="4.6.0-rc2.19458.3">
-      <Uri>https://github.com/dotnet/corefx</Uri>
-      <Sha>173d70b99a5dbb3ff9298a6e2e9c7f7e7b56dd7c</Sha>
-    </Dependency>
-    <Dependency Name="System.DirectoryServices" Version="4.6.0-rc2.19458.3">
-      <Uri>https://github.com/dotnet/corefx</Uri>
-      <Sha>173d70b99a5dbb3ff9298a6e2e9c7f7e7b56dd7c</Sha>
-    </Dependency>
-    <Dependency Name="System.Drawing.Common" Version="4.6.0-rc2.19458.3">
-      <Uri>https://github.com/dotnet/corefx</Uri>
-      <Sha>173d70b99a5dbb3ff9298a6e2e9c7f7e7b56dd7c</Sha>
-    </Dependency>
-    <Dependency Name="System.IO.FileSystem.AccessControl" Version="4.6.0-rc2.19458.3">
-      <Uri>https://github.com/dotnet/corefx</Uri>
-      <Sha>173d70b99a5dbb3ff9298a6e2e9c7f7e7b56dd7c</Sha>
-    </Dependency>
-    <Dependency Name="System.Resources.Extensions" Version="4.6.0-rc2.19458.3">
-      <Uri>https://github.com/dotnet/corefx</Uri>
-      <Sha>173d70b99a5dbb3ff9298a6e2e9c7f7e7b56dd7c</Sha>
-    </Dependency>
-    <Dependency Name="System.IO.Packaging" Version="4.6.0-rc2.19458.3">
-      <Uri>https://github.com/dotnet/corefx</Uri>
-      <Sha>173d70b99a5dbb3ff9298a6e2e9c7f7e7b56dd7c</Sha>
-=======
     <Dependency Name="Microsoft.NETCore.Platforms" Version="3.1.0-preview1.19457.5">
       <Uri>https://github.com/dotnet/corefx</Uri>
       <Sha>5f0e7cab679f679cd0cf2ad408eee29d78d15f00</Sha>
@@ -129,57 +64,11 @@
     <Dependency Name="System.IO.Packaging" Version="4.7.0-preview1.19457.5">
       <Uri>https://github.com/dotnet/corefx</Uri>
       <Sha>5f0e7cab679f679cd0cf2ad408eee29d78d15f00</Sha>
->>>>>>> 8fc96a37
     </Dependency>
     <Dependency Name="System.IO.Pipes.AccessControl" Version="4.5.1">
       <Uri>https://github.com/dotnet/corefx</Uri>
       <Sha>7ee84596d92e178bce54c986df31ccc52479e772 </Sha>
     </Dependency>
-<<<<<<< HEAD
-    <Dependency Name="System.Security.AccessControl" Version="4.6.0-rc2.19458.3">
-      <Uri>https://github.com/dotnet/corefx</Uri>
-      <Sha>173d70b99a5dbb3ff9298a6e2e9c7f7e7b56dd7c</Sha>
-    </Dependency>
-    <Dependency Name="System.Security.Cryptography.Cng" Version="4.6.0-rc2.19458.3">
-      <Uri>https://github.com/dotnet/corefx</Uri>
-      <Sha>173d70b99a5dbb3ff9298a6e2e9c7f7e7b56dd7c</Sha>
-    </Dependency>
-    <Dependency Name="System.Security.Cryptography.Pkcs" Version="4.6.0-rc2.19458.3">
-      <Uri>https://github.com/dotnet/corefx</Uri>
-      <Sha>173d70b99a5dbb3ff9298a6e2e9c7f7e7b56dd7c</Sha>
-    </Dependency>
-    <Dependency Name="System.Security.Cryptography.ProtectedData" Version="4.6.0-rc2.19458.3">
-      <Uri>https://github.com/dotnet/corefx</Uri>
-      <Sha>173d70b99a5dbb3ff9298a6e2e9c7f7e7b56dd7c</Sha>
-    </Dependency>
-    <Dependency Name="System.Security.Cryptography.Xml" Version="4.6.0-rc2.19458.3">
-      <Uri>https://github.com/dotnet/corefx</Uri>
-      <Sha>173d70b99a5dbb3ff9298a6e2e9c7f7e7b56dd7c</Sha>
-    </Dependency>
-    <Dependency Name="System.Security.Permissions" Version="4.6.0-rc2.19458.3">
-      <Uri>https://github.com/dotnet/corefx</Uri>
-      <Sha>173d70b99a5dbb3ff9298a6e2e9c7f7e7b56dd7c</Sha>
-    </Dependency>
-    <Dependency Name="System.Security.Principal.Windows" Version="4.6.0-rc2.19458.3">
-      <Uri>https://github.com/dotnet/corefx</Uri>
-      <Sha>173d70b99a5dbb3ff9298a6e2e9c7f7e7b56dd7c</Sha>
-    </Dependency>
-    <Dependency Name="System.Text.Encodings.Web" Version="4.6.0-rc2.19458.3">
-      <Uri>https://github.com/dotnet/corefx</Uri>
-      <Sha>173d70b99a5dbb3ff9298a6e2e9c7f7e7b56dd7c</Sha>
-    </Dependency>
-    <Dependency Name="System.Text.Json" Version="4.6.0-rc2.19458.3">
-      <Uri>https://github.com/dotnet/corefx</Uri>
-      <Sha>173d70b99a5dbb3ff9298a6e2e9c7f7e7b56dd7c</Sha>
-    </Dependency>
-    <Dependency Name="System.Threading.AccessControl" Version="4.6.0-rc2.19458.3">
-      <Uri>https://github.com/dotnet/corefx</Uri>
-      <Sha>173d70b99a5dbb3ff9298a6e2e9c7f7e7b56dd7c</Sha>
-    </Dependency>
-    <Dependency Name="System.Windows.Extensions" Version="4.6.0-rc2.19458.3">
-      <Uri>https://github.com/dotnet/corefx</Uri>
-      <Sha>173d70b99a5dbb3ff9298a6e2e9c7f7e7b56dd7c</Sha>
-=======
     <Dependency Name="System.Security.AccessControl" Version="4.7.0-preview1.19457.5">
       <Uri>https://github.com/dotnet/corefx</Uri>
       <Sha>5f0e7cab679f679cd0cf2ad408eee29d78d15f00</Sha>
@@ -223,7 +112,6 @@
     <Dependency Name="System.Windows.Extensions" Version="4.7.0-preview1.19457.5">
       <Uri>https://github.com/dotnet/corefx</Uri>
       <Sha>5f0e7cab679f679cd0cf2ad408eee29d78d15f00</Sha>
->>>>>>> 8fc96a37
     </Dependency>
     <Dependency Name="NETStandard.Library" Version="2.1.0-prerelease.19459.3">
       <Uri>https://github.com/dotnet/standard</Uri>
@@ -237,7 +125,6 @@
       <Uri>https://github.com/dotnet/winforms</Uri>
       <Sha>a5d85d901ead0ac0f8052ae6f4b2aeadfe73166e</Sha>
     </Dependency>
-<<<<<<< HEAD
     <Dependency Name="Microsoft.DotNet.Wpf.GitHub" Version="4.8.0-rc2.19459.2" CoherentParentDependency="Microsoft.DotNet.Wpf.DncEng">
       <Uri>https://github.com/dotnet/wpf</Uri>
       <Sha>84c6a6a1f559639ca680a767c8e4c49c78d07a46</Sha>
@@ -245,15 +132,6 @@
     <Dependency Name="Microsoft.DotNet.Wpf.DncEng" Version="4.8.0-rc2.19459.6">
       <Uri>https://dev.azure.com/dnceng/internal/_git/dotnet-wpf-int</Uri>
       <Sha>2000dfddb5a205ef3e8754f563e6a4f9dbfb1cef</Sha>
-=======
-    <Dependency Name="Microsoft.DotNet.Wpf.GitHub" Version="4.8.0-rc1.19459.3" CoherentParentDependency="Microsoft.DotNet.Wpf.DncEng">
-      <Uri>https://github.com/dotnet/wpf</Uri>
-      <Sha>b5574a2d2c6b2d5e55276a7707ae45c2d53c94ce</Sha>
-    </Dependency>
-    <Dependency Name="Microsoft.DotNet.Wpf.DncEng" Version="4.8.0-rc1.19459.5">
-      <Uri>https://dev.azure.com/dnceng/internal/_git/dotnet-wpf-int</Uri>
-      <Sha>04badf3d4dba25e084a8e6cf7f598ffd96b294fb</Sha>
->>>>>>> 8fc96a37
     </Dependency>
   </ProductDependencies>
   <ToolsetDependencies>
