--- conflicted
+++ resolved
@@ -93,17 +93,6 @@
             /p:RepositoryName=$(Build.Repository.Name)
             /p:CommitSha=$(Build.SourceVersion)
             /p:NugetPath=$(Agent.BuildDirectory)\Nuget\NuGet.exe
-<<<<<<< HEAD
-            /p:AzdoTargetFeedPAT='$(dn-bot-dnceng-unviersal-packages-rw)' 
-            /p:TargetFeedPAT='$(dn-bot-dnceng-unviersal-packages-rw)' 
-            /p:AzureStorageTargetFeedPAT='$(dotnetfeed-storage-access-key-1)' 
-            /p:BARBuildId=$(BARBuildId) 
-            /p:MaestroApiEndpoint='$(MaestroApiEndPoint)' 
-            /p:BuildAssetRegistryToken='$(MaestroApiAccessToken)' 
-            /p:ManifestsBasePath='$(Build.ArtifactStagingDirectory)/AssetManifests/' 
-            /p:BlobBasePath='$(Build.ArtifactStagingDirectory)/BlobArtifacts/' 
-            /p:PackageBasePath='$(Build.ArtifactStagingDirectory)/PackageArtifacts/' 
-=======
             /p:AzdoTargetFeedPAT='$(dn-bot-dnceng-unviersal-packages-rw)'
             /p:TargetFeedPAT='$(dn-bot-dnceng-unviersal-packages-rw)'
             /p:AzureStorageTargetFeedPAT='$(dotnetfeed-storage-access-key-1)'
@@ -113,7 +102,6 @@
             /p:ManifestsBasePath='$(Build.ArtifactStagingDirectory)/AssetManifests/'
             /p:BlobBasePath='$(Build.ArtifactStagingDirectory)/BlobArtifacts/'
             /p:PackageBasePath='$(Build.ArtifactStagingDirectory)/PackageArtifacts/'
->>>>>>> bd87536a
             /p:Configuration=Release
             /p:InstallersTargetStaticFeed=$(InstallersBlobFeedUrl)
             /p:InstallersAzureAccountKey=$(dotnetcli-storage-key)
