<?xml version="1.0" encoding="utf-8"?>
<Project ToolsVersion="4.0" xmlns="http://schemas.microsoft.com/developer/msbuild/2003">
  <PropertyGroup>
    <MajorVersion>3</MajorVersion>
    <MinorVersion>1</MinorVersion>
    <PatchVersion>0</PatchVersion>
<<<<<<< HEAD
    <PreReleaseVersionLabel>rc1</PreReleaseVersionLabel>
=======
    <PreReleaseVersionLabel>preview1</PreReleaseVersionLabel>
>>>>>>> 5cd442e2
    <!-- Enable to remove prerelease label. -->
    <StabilizePackageVersion Condition="'$(StabilizePackageVersion)' == ''">false</StabilizePackageVersion>
    <DotNetFinalVersionKind Condition="'$(StabilizePackageVersion)' == 'true'">release</DotNetFinalVersionKind>
    <!-- Disable SemVer v2 until after 3.0.0. -->
    <SemanticVersioningV1 Condition="&#xA;      $(MajorVersion) &lt; 3 or&#xA;      '$(MajorVersion).$(MinorVersion).$(PatchVersion)' == '3.0.0'">true</SemanticVersioningV1>
<<<<<<< HEAD
    <!-- Blob storage container that has the "Latest" channel to publish to. -->
=======
    <!-- "Latest" channel to publish to. -->
    <Channel>release/3.1</Channel>
>>>>>>> 5cd442e2
    <ContainerName>dotnet</ContainerName>
    <ChecksumContainerName>$(ContainerName)</ChecksumContainerName>
    <!-- Max version of NETCoreApp, used by test projects. -->
    <NETCoreAppMaximumVersion>$(MajorVersion).$(MinorVersion)</NETCoreAppMaximumVersion>
    <NETCoreAppFrameworkVersion>$(MajorVersion).$(MinorVersion)</NETCoreAppFrameworkVersion>
    <NETCoreAppFramework>netcoreapp$(NETCoreAppFrameworkVersion)</NETCoreAppFramework>
  </PropertyGroup>
  <PropertyGroup Condition="'$(DotNetBuildOffline)' != 'true'">
    <!-- list of nuget package sources passed to NuGet -->
    <RestoreSources>
      $(OverridePackageSource);
      https://dotnetfeed.blob.core.windows.net/dotnet-core/index.json;
      https://dotnetfeed.blob.core.windows.net/dotnet-coreclr/index.json;
      https://dotnetfeed.blob.core.windows.net/dotnet-windowsdesktop/index.json;
      https://api.nuget.org/v3/index.json;
      $(RestoreSources);
    </RestoreSources>
  </PropertyGroup>
  <PropertyGroup>
    <MicrosoftDotNetMaestroTasksVersion>1.0.0-beta.18619.4</MicrosoftDotNetMaestroTasksVersion>
  </PropertyGroup>
  <!--Package versions-->
  <PropertyGroup>
    <!-- arcade -->
    <MicrosoftDotNetBuildTasksPackagingPackageVersion>1.0.0-beta.19308.1</MicrosoftDotNetBuildTasksPackagingPackageVersion>
    <MicrosoftDotNetBuildTasksFeedPackageVersion>2.2.0-beta.19410.2</MicrosoftDotNetBuildTasksFeedPackageVersion>
    <MicrosoftDotNetVersionToolsTasksPackageVersion>1.0.0-beta.19308.1</MicrosoftDotNetVersionToolsTasksPackageVersion>
    <!-- corefx -->
    <MicrosoftNETCorePlatformsPackageVersion>3.0.0-preview9.19409.17</MicrosoftNETCorePlatformsPackageVersion>
    <MicrosoftNETCoreTargetsPackageVersion>3.0.0-preview9.19409.17</MicrosoftNETCoreTargetsPackageVersion>
    <MicrosoftPrivateCoreFxNETCoreAppPackageVersion>4.6.0-preview9.19409.17</MicrosoftPrivateCoreFxNETCoreAppPackageVersion>
    <MicrosoftWin32RegistryAccessControlVersion>4.6.0-preview9.19409.17</MicrosoftWin32RegistryAccessControlVersion>
    <MicrosoftWin32RegistryVersion>4.6.0-preview9.19409.17</MicrosoftWin32RegistryVersion>
    <MicrosoftWin32SystemEventsVersion>4.6.0-preview9.19409.17</MicrosoftWin32SystemEventsVersion>
    <MicrosoftWindowsCompatibilityPackageVersion>3.0.0-preview9.19409.17</MicrosoftWindowsCompatibilityPackageVersion>
    <SystemCodeDomVersion>4.6.0-preview9.19409.17</SystemCodeDomVersion>
    <SystemConfigurationConfigurationManagerVersion>4.6.0-preview9.19409.17</SystemConfigurationConfigurationManagerVersion>
    <SystemDiagnosticsEventLogVersion>4.6.0-preview9.19409.17</SystemDiagnosticsEventLogVersion>
    <SystemDiagnosticsPerformanceCounter>4.6.0-preview8.19375.15</SystemDiagnosticsPerformanceCounter>
    <SystemDirectoryServicesVersion>4.6.0-preview9.19409.17</SystemDirectoryServicesVersion>
    <SystemDrawingCommonVersion>4.6.0-preview9.19409.17</SystemDrawingCommonVersion>
    <SystemIOFileSystemAccessControlVersion>4.6.0-preview9.19409.17</SystemIOFileSystemAccessControlVersion>
    <SystemIOPackagingVersion>4.6.0-preview9.19409.17</SystemIOPackagingVersion>
    <SystemIOPipesAccessControl>4.5.1</SystemIOPipesAccessControl>
    <SystemResourcesExtensionsPackageVersion>4.6.0-preview9.19409.17</SystemResourcesExtensionsPackageVersion>
    <SystemSecurityAccessControlVersion>4.6.0-preview9.19409.17</SystemSecurityAccessControlVersion>
    <SystemSecurityCryptographyCngVersion>4.6.0-preview9.19409.17</SystemSecurityCryptographyCngVersion>
    <SystemSecurityCryptographyPkcsVersion>4.6.0-preview9.19409.17</SystemSecurityCryptographyPkcsVersion>
    <SystemSecurityCryptographyProtectedDataVersion>4.6.0-preview9.19409.17</SystemSecurityCryptographyProtectedDataVersion>
    <SystemSecurityCryptographyXmlVersion>4.6.0-preview9.19409.17</SystemSecurityCryptographyXmlVersion>
    <SystemSecurityPermissionsVersion>4.6.0-preview9.19409.17</SystemSecurityPermissionsVersion>
    <SystemSecurityPrincipalWindowsVersion>4.6.0-preview9.19409.17</SystemSecurityPrincipalWindowsVersion>
    <SystemTextEncodingsWebVersion>4.6.0-preview9.19409.17</SystemTextEncodingsWebVersion>
    <SystemTextJsonVersion>4.6.0-preview9.19409.17</SystemTextJsonVersion>
    <SystemThreadingAccessControlVersion>4.6.0-preview9.19409.17</SystemThreadingAccessControlVersion>
    <SystemWindowsExtensionsPackageVersion>4.6.0-preview9.19409.17</SystemWindowsExtensionsPackageVersion>
    <!-- standard -->
<<<<<<< HEAD
    <NETStandardLibraryPackageVersion>2.1.0-prerelease.19421.6</NETStandardLibraryPackageVersion>
=======
    <NETStandardLibraryPackageVersion>2.1.0-prerelease.19414.3</NETStandardLibraryPackageVersion>
>>>>>>> 5cd442e2
    <!-- coreclr -->
    <MicrosoftNETCoreRuntimeCoreCLRPackageVersion>3.0.0-preview9.19409.2</MicrosoftNETCoreRuntimeCoreCLRPackageVersion>
    <!-- winforms -->
    <MicrosoftPrivateWinformsPackageVersion>4.8.0-preview9.19415.10</MicrosoftPrivateWinformsPackageVersion>
    <!-- wpf -->
    <MicrosoftDotNetWpfGitHubPackageVersion>4.8.0-preview9.19416.2</MicrosoftDotNetWpfGitHubPackageVersion>
    <!-- wpf-int -->
    <MicrosoftDotNetWpfDncEngPackageVersion>4.8.0-preview9.19416.7</MicrosoftDotNetWpfDncEngPackageVersion>
    <!-- Not auto-updated. -->
    <MicrosoftBuildPackageVersion>15.7.179</MicrosoftBuildPackageVersion>
    <MicrosoftBuildFrameworkPackageVersion>$(MicrosoftBuildPackageVersion)</MicrosoftBuildFrameworkPackageVersion>
    <MicrosoftBuildTasksCorePackageVersion>$(MicrosoftBuildPackageVersion)</MicrosoftBuildTasksCorePackageVersion>
    <MicrosoftBuildUtilitiesCorePackageVersion>$(MicrosoftBuildPackageVersion)</MicrosoftBuildUtilitiesCorePackageVersion>
    <MicrosoftDotNetPlatformAbstractionsPackageVersion>1.1.1</MicrosoftDotNetPlatformAbstractionsPackageVersion>
    <NugetProjectModelPackageVersion>4.9.4</NugetProjectModelPackageVersion>
    <NugetPackagingPackageVersion>4.9.4</NugetPackagingPackageVersion>
    <MicrosoftTargetingPackPrivateWinRTPackageVersion>1.0.5</MicrosoftTargetingPackPrivateWinRTPackageVersion>
    <MicrosoftDiaSymReaderNativePackageVersion>1.7.0</MicrosoftDiaSymReaderNativePackageVersion>
    <!-- Infrastructure and test-only. -->
    <MicrosoftSourceLinkVersion>1.0.0-beta2-18618-05</MicrosoftSourceLinkVersion>
  </PropertyGroup>
  <!--Package names-->
  <PropertyGroup>
    <MicrosoftDotNetBuildTasksFeedPackage>Microsoft.DotNet.Build.Tasks.Feed</MicrosoftDotNetBuildTasksFeedPackage>
    <MicrosoftPrivateCoreFxNETCoreAppPackage>Microsoft.Private.CoreFx.NETCoreApp</MicrosoftPrivateCoreFxNETCoreAppPackage>
    <MicrosoftNETCorePlatformsPackage>Microsoft.NETCore.Platforms</MicrosoftNETCorePlatformsPackage>
    <MicrosoftNETCoreTargetsPackage>Microsoft.NETCore.Targets</MicrosoftNETCoreTargetsPackage>
    <NETStandardLibraryPackage>NETStandard.Library</NETStandardLibraryPackage>
    <MicrosoftNETCoreRuntimeCoreCLRPackage>Microsoft.NETCore.Runtime.CoreCLR</MicrosoftNETCoreRuntimeCoreCLRPackage>
    <MicrosoftBclJsonSourcesPackage>Microsoft.Bcl.Json.Sources</MicrosoftBclJsonSourcesPackage>
    <MicrosoftTargetingPackPrivateWinRTPackage>Microsoft.TargetingPack.Private.WinRT</MicrosoftTargetingPackPrivateWinRTPackage>
    <MicrosoftSymbolUploaderBuildTaskPackage>Microsoft.SymbolUploader.Build.Task</MicrosoftSymbolUploaderBuildTaskPackage>
  </PropertyGroup>
</Project><|MERGE_RESOLUTION|>--- conflicted
+++ resolved
@@ -4,22 +4,14 @@
     <MajorVersion>3</MajorVersion>
     <MinorVersion>1</MinorVersion>
     <PatchVersion>0</PatchVersion>
-<<<<<<< HEAD
-    <PreReleaseVersionLabel>rc1</PreReleaseVersionLabel>
-=======
     <PreReleaseVersionLabel>preview1</PreReleaseVersionLabel>
->>>>>>> 5cd442e2
     <!-- Enable to remove prerelease label. -->
     <StabilizePackageVersion Condition="'$(StabilizePackageVersion)' == ''">false</StabilizePackageVersion>
     <DotNetFinalVersionKind Condition="'$(StabilizePackageVersion)' == 'true'">release</DotNetFinalVersionKind>
     <!-- Disable SemVer v2 until after 3.0.0. -->
     <SemanticVersioningV1 Condition="&#xA;      $(MajorVersion) &lt; 3 or&#xA;      '$(MajorVersion).$(MinorVersion).$(PatchVersion)' == '3.0.0'">true</SemanticVersioningV1>
-<<<<<<< HEAD
-    <!-- Blob storage container that has the "Latest" channel to publish to. -->
-=======
     <!-- "Latest" channel to publish to. -->
     <Channel>release/3.1</Channel>
->>>>>>> 5cd442e2
     <ContainerName>dotnet</ContainerName>
     <ChecksumContainerName>$(ContainerName)</ChecksumContainerName>
     <!-- Max version of NETCoreApp, used by test projects. -->
@@ -77,11 +69,7 @@
     <SystemThreadingAccessControlVersion>4.6.0-preview9.19409.17</SystemThreadingAccessControlVersion>
     <SystemWindowsExtensionsPackageVersion>4.6.0-preview9.19409.17</SystemWindowsExtensionsPackageVersion>
     <!-- standard -->
-<<<<<<< HEAD
     <NETStandardLibraryPackageVersion>2.1.0-prerelease.19421.6</NETStandardLibraryPackageVersion>
-=======
-    <NETStandardLibraryPackageVersion>2.1.0-prerelease.19414.3</NETStandardLibraryPackageVersion>
->>>>>>> 5cd442e2
     <!-- coreclr -->
     <MicrosoftNETCoreRuntimeCoreCLRPackageVersion>3.0.0-preview9.19409.2</MicrosoftNETCoreRuntimeCoreCLRPackageVersion>
     <!-- winforms -->
