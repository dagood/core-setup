<?xml version="1.0" encoding="utf-8"?>
<Dependencies>
  <ProductDependencies>
    <Dependency Name="Microsoft.NETCore.Platforms" Version="3.0.0-preview8.19369.5">
      <Uri>https://github.com/dotnet/corefx</Uri>
      <Sha>d2b1ff1395651a26472fc9da3fd781a6617d59ef</Sha>
    </Dependency>
    <Dependency Name="Microsoft.NETCore.Targets" Version="3.0.0-preview8.19369.5">
      <Uri>https://github.com/dotnet/corefx</Uri>
      <Sha>d2b1ff1395651a26472fc9da3fd781a6617d59ef</Sha>
    </Dependency>
    <Dependency Name="Microsoft.Private.CoreFx.NETCoreApp" Version="4.6.0-preview8.19369.5">
      <Uri>https://github.com/dotnet/corefx</Uri>
      <Sha>d2b1ff1395651a26472fc9da3fd781a6617d59ef</Sha>
    </Dependency>
    <Dependency Name="Microsoft.Win32.Registry" Version="4.6.0-preview8.19369.5">
      <Uri>https://github.com/dotnet/corefx</Uri>
      <Sha>d2b1ff1395651a26472fc9da3fd781a6617d59ef</Sha>
    </Dependency>
    <Dependency Name="Microsoft.Win32.SystemEvents" Version="4.6.0-preview8.19369.5">
      <Uri>https://github.com/dotnet/corefx</Uri>
      <Sha>d2b1ff1395651a26472fc9da3fd781a6617d59ef</Sha>
    </Dependency>
    <Dependency Name="Microsoft.Windows.Compatibility" Version="3.0.0-preview8.19369.5">
      <Uri>https://github.com/dotnet/corefx</Uri>
      <Sha>d2b1ff1395651a26472fc9da3fd781a6617d59ef</Sha>
    </Dependency>
    <Dependency Name="System.CodeDom" Version="4.6.0-preview8.19369.5">
      <Uri>https://github.com/dotnet/corefx</Uri>
      <Sha>d2b1ff1395651a26472fc9da3fd781a6617d59ef</Sha>
    </Dependency>
    <Dependency Name="System.Configuration.ConfigurationManager" Version="4.6.0-preview8.19369.5">
      <Uri>https://github.com/dotnet/corefx</Uri>
      <Sha>d2b1ff1395651a26472fc9da3fd781a6617d59ef</Sha>
    </Dependency>
    <Dependency Name="System.Diagnostics.EventLog" Version="4.6.0-preview8.19369.5">
      <Uri>https://github.com/dotnet/corefx</Uri>
      <Sha>d2b1ff1395651a26472fc9da3fd781a6617d59ef</Sha>
    </Dependency>
    <Dependency Name="System.DirectoryServices" Version="4.6.0-preview8.19369.5">
      <Uri>https://github.com/dotnet/corefx</Uri>
      <Sha>d2b1ff1395651a26472fc9da3fd781a6617d59ef</Sha>
    </Dependency>
    <Dependency Name="System.Drawing.Common" Version="4.6.0-preview8.19369.5">
      <Uri>https://github.com/dotnet/corefx</Uri>
      <Sha>d2b1ff1395651a26472fc9da3fd781a6617d59ef</Sha>
    </Dependency>
    <Dependency Name="System.IO.FileSystem.AccessControl" Version="4.6.0-preview8.19369.5">
      <Uri>https://github.com/dotnet/corefx</Uri>
      <Sha>d2b1ff1395651a26472fc9da3fd781a6617d59ef</Sha>
    </Dependency>
    <Dependency Name="System.Resources.Extensions" Version="4.6.0-preview8.19369.5">
      <Uri>https://github.com/dotnet/corefx</Uri>
      <Sha>d2b1ff1395651a26472fc9da3fd781a6617d59ef</Sha>
    </Dependency>
    <Dependency Name="System.IO.Packaging" Version="4.6.0-preview8.19369.5">
      <Uri>https://github.com/dotnet/corefx</Uri>
      <Sha>d2b1ff1395651a26472fc9da3fd781a6617d59ef</Sha>
    </Dependency>
    <Dependency Name="System.Security.AccessControl" Version="4.6.0-preview8.19369.5">
      <Uri>https://github.com/dotnet/corefx</Uri>
      <Sha>d2b1ff1395651a26472fc9da3fd781a6617d59ef</Sha>
    </Dependency>
    <Dependency Name="System.Security.Cryptography.Cng" Version="4.6.0-preview8.19369.5">
      <Uri>https://github.com/dotnet/corefx</Uri>
      <Sha>d2b1ff1395651a26472fc9da3fd781a6617d59ef</Sha>
    </Dependency>
    <Dependency Name="System.Security.Cryptography.Pkcs" Version="4.6.0-preview8.19369.5">
      <Uri>https://github.com/dotnet/corefx</Uri>
      <Sha>d2b1ff1395651a26472fc9da3fd781a6617d59ef</Sha>
    </Dependency>
    <Dependency Name="System.Security.Cryptography.ProtectedData" Version="4.6.0-preview8.19369.5">
      <Uri>https://github.com/dotnet/corefx</Uri>
      <Sha>d2b1ff1395651a26472fc9da3fd781a6617d59ef</Sha>
    </Dependency>
    <Dependency Name="System.Security.Cryptography.Xml" Version="4.6.0-preview8.19369.5">
      <Uri>https://github.com/dotnet/corefx</Uri>
      <Sha>d2b1ff1395651a26472fc9da3fd781a6617d59ef</Sha>
    </Dependency>
    <Dependency Name="System.Security.Permissions" Version="4.6.0-preview8.19369.5">
      <Uri>https://github.com/dotnet/corefx</Uri>
      <Sha>d2b1ff1395651a26472fc9da3fd781a6617d59ef</Sha>
    </Dependency>
    <Dependency Name="System.Security.Principal.Windows" Version="4.6.0-preview8.19369.5">
      <Uri>https://github.com/dotnet/corefx</Uri>
      <Sha>d2b1ff1395651a26472fc9da3fd781a6617d59ef</Sha>
    </Dependency>
<<<<<<< HEAD
    <Dependency Name="System.Text.Encodings.Web" Version="4.6.0-preview8.19369.2">
      <Uri>https://github.com/dotnet/corefx</Uri>
      <Sha>65c53417d66d27e4b2bb1435998858b717be6a9b</Sha>
    </Dependency>
    <Dependency Name="System.Text.Json" Version="4.6.0-preview8.19369.2">
=======
    <Dependency Name="System.Text.Json" Version="4.6.0-preview8.19369.5">
>>>>>>> 3f9c663c
      <Uri>https://github.com/dotnet/corefx</Uri>
      <Sha>d2b1ff1395651a26472fc9da3fd781a6617d59ef</Sha>
    </Dependency>
    <Dependency Name="System.Threading.AccessControl" Version="4.6.0-preview8.19369.5">
      <Uri>https://github.com/dotnet/corefx</Uri>
      <Sha>d2b1ff1395651a26472fc9da3fd781a6617d59ef</Sha>
    </Dependency>
    <Dependency Name="System.Windows.Extensions" Version="4.6.0-preview8.19369.5">
      <Uri>https://github.com/dotnet/corefx</Uri>
      <Sha>d2b1ff1395651a26472fc9da3fd781a6617d59ef</Sha>
    </Dependency>
    <Dependency Name="NETStandard.Library" Version="2.1.0-prerelease.19368.4">
      <Uri>https://github.com/dotnet/standard</Uri>
      <Sha>9b30001005c27601c8ac77c284114cf4fef22262</Sha>
    </Dependency>
    <Dependency Name="Microsoft.NETCore.Runtime.CoreCLR" Version="3.0.0-preview8.19369.1">
      <Uri>https://github.com/dotnet/coreclr</Uri>
      <Sha>b05efe069ace397b0740f0bbedb393d19598cd73</Sha>
    </Dependency>
    <Dependency Name="Microsoft.Private.Winforms" Version="4.8.0-preview8.19359.1" CoherentParentDependency="Microsoft.DotNet.Wpf.DncEng">
      <Uri>https://github.com/dotnet/winforms</Uri>
      <Sha>bd1ec4e2cdab8e536cdb48670843904310a1854a</Sha>
    </Dependency>
    <Dependency Name="Microsoft.DotNet.Wpf.GitHub" Version="4.8.0-preview8.19359.5" CoherentParentDependency="Microsoft.DotNet.Wpf.DncEng">
      <Uri>https://github.com/dotnet/wpf</Uri>
      <Sha>ea72094ebe0de0da03c591752559739d6fb67f03</Sha>
    </Dependency>
    <Dependency Name="Microsoft.DotNet.Wpf.DncEng" Version="4.8.0-preview8.19369.3">
      <Uri>https://dev.azure.com/dnceng/internal/_git/dotnet-wpf-int</Uri>
      <Sha>18c660e5b332f68cbe64779797340d9ec60ed17c</Sha>
    </Dependency>
  </ProductDependencies>
  <ToolsetDependencies>
    <Dependency Name="Microsoft.DotNet.Arcade.Sdk" Version="1.0.0-beta.19364.1">
      <Uri>https://github.com/dotnet/arcade</Uri>
      <Sha>0c81c2bbdc49749e9940bc8858ebd16026d51277</Sha>
    </Dependency>
  </ToolsetDependencies>
</Dependencies><|MERGE_RESOLUTION|>--- conflicted
+++ resolved
@@ -85,15 +85,11 @@
       <Uri>https://github.com/dotnet/corefx</Uri>
       <Sha>d2b1ff1395651a26472fc9da3fd781a6617d59ef</Sha>
     </Dependency>
-<<<<<<< HEAD
-    <Dependency Name="System.Text.Encodings.Web" Version="4.6.0-preview8.19369.2">
+    <Dependency Name="System.Text.Encodings.Web" Version="4.6.0-preview8.19369.5">
       <Uri>https://github.com/dotnet/corefx</Uri>
-      <Sha>65c53417d66d27e4b2bb1435998858b717be6a9b</Sha>
+      <Sha>d2b1ff1395651a26472fc9da3fd781a6617d59ef</Sha>
     </Dependency>
-    <Dependency Name="System.Text.Json" Version="4.6.0-preview8.19369.2">
-=======
     <Dependency Name="System.Text.Json" Version="4.6.0-preview8.19369.5">
->>>>>>> 3f9c663c
       <Uri>https://github.com/dotnet/corefx</Uri>
       <Sha>d2b1ff1395651a26472fc9da3fd781a6617d59ef</Sha>
     </Dependency>
