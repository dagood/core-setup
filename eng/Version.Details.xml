--- conflicted
+++ resolved
@@ -17,15 +17,9 @@
       <Uri>https://github.com/dotnet/standard</Uri>
       <Sha>e61d710f1ddc3786937911a4422134fff05f463e</Sha>
     </Dependency>
-<<<<<<< HEAD
-    <Dependency Name="Microsoft.NETCore.Runtime.CoreCLR" Version="3.0.0-preview4-27619-72">
-      <Uri>https://github.com/dotnet/coreclr</Uri>
-      <Sha>cc29bc4004f9e15959e9cc8fbd8b740088672ca3</Sha>
-=======
     <Dependency Name="Microsoft.NETCore.Runtime.CoreCLR" Version="3.0.0-preview5-27622-72">
       <Uri>https://github.com/dotnet/coreclr</Uri>
       <Sha>fc6dd7009fb953d43d0912ad0755d5566868047a</Sha>
->>>>>>> 2b50953e
     </Dependency>
     <Dependency Name="Microsoft.Private.WindowsDesktop.App" Version="3.0.0-preview5-27622-22">
       <Uri>https://dev.azure.com/devdiv/DevDiv/_git/DotNet-Trusted</Uri>
