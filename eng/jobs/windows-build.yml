--- conflicted
+++ resolved
@@ -33,11 +33,7 @@
         /p:TargetArchitecture=${{ parameters.targetArchitecture }}
         /p:PortableBuild=true
         /p:SkipTests=${{ parameters.skipTests }}
-<<<<<<< HEAD
-=======
-        /p:BuildFullPlatformManifest=${{ parameters.buildFullPlatformManifest }}
         /p:_BuildNumberYY=28
->>>>>>> 62903b93
       MsbuildSigningArguments: >-
         /p:CertificateId=400
         /p:DotNetSignType=$(SignType)
