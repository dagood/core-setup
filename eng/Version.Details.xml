--- conflicted
+++ resolved
@@ -1,135 +1,69 @@
 <?xml version="1.0" encoding="utf-8"?>
 <Dependencies>
   <ProductDependencies>
-<<<<<<< HEAD
     <Dependency Name="Microsoft.NETCore.Platforms" Version="3.1.0-preview1.19477.6">
       <Uri>https://github.com/dotnet/corefx</Uri>
       <Sha>719c1be452ab63d28a2d4b7cb53d7b38e228a41a</Sha>
-=======
-    <Dependency Name="Microsoft.NETCore.Platforms" Version="3.0.1-servicing.19477.1">
-      <Uri>https://github.com/dotnet/corefx</Uri>
-      <Sha>ddd3cc427756b0d6f34e132e8390f958c0e4d63e</Sha>
->>>>>>> c2d7db04
     </Dependency>
     <Dependency Name="Microsoft.NETCore.Targets" Version="3.1.0-preview1.19470.8">
       <Uri>https://github.com/dotnet/corefx</Uri>
-<<<<<<< HEAD
       <Sha>6a4153689e79a8e58ee3ed77e04d04a0d9dc2ea6</Sha>
     </Dependency>
     <Dependency Name="Microsoft.Private.CoreFx.NETCoreApp" Version="4.7.0-preview1.19477.6">
       <Uri>https://github.com/dotnet/corefx</Uri>
       <Sha>719c1be452ab63d28a2d4b7cb53d7b38e228a41a</Sha>
-=======
-      <Sha>bedb348c4d93b6172967df6cdeea0272c81eb752</Sha>
-    </Dependency>
-    <Dependency Name="Microsoft.Private.CoreFx.NETCoreApp" Version="4.6.0-servicing.19477.1">
-      <Uri>https://github.com/dotnet/corefx</Uri>
-      <Sha>ddd3cc427756b0d6f34e132e8390f958c0e4d63e</Sha>
->>>>>>> c2d7db04
     </Dependency>
     <Dependency Name="Microsoft.Win32.Registry.AccessControl" Version="4.7.0-preview1.19470.8">
       <Uri>https://github.com/dotnet/corefx</Uri>
-<<<<<<< HEAD
       <Sha>6a4153689e79a8e58ee3ed77e04d04a0d9dc2ea6</Sha>
-=======
-      <Sha>bedb348c4d93b6172967df6cdeea0272c81eb752</Sha>
->>>>>>> c2d7db04
     </Dependency>
     <Dependency Name="Microsoft.Win32.Registry" Version="4.7.0-preview1.19470.8">
       <Uri>https://github.com/dotnet/corefx</Uri>
-<<<<<<< HEAD
       <Sha>6a4153689e79a8e58ee3ed77e04d04a0d9dc2ea6</Sha>
-=======
-      <Sha>bedb348c4d93b6172967df6cdeea0272c81eb752</Sha>
->>>>>>> c2d7db04
     </Dependency>
     <Dependency Name="Microsoft.Win32.SystemEvents" Version="4.7.0-preview1.19470.8">
       <Uri>https://github.com/dotnet/corefx</Uri>
-<<<<<<< HEAD
       <Sha>6a4153689e79a8e58ee3ed77e04d04a0d9dc2ea6</Sha>
-=======
-      <Sha>bedb348c4d93b6172967df6cdeea0272c81eb752</Sha>
->>>>>>> c2d7db04
     </Dependency>
     <Dependency Name="Microsoft.Windows.Compatibility" Version="3.1.0-preview1.19470.8">
       <Uri>https://github.com/dotnet/corefx</Uri>
-<<<<<<< HEAD
       <Sha>6a4153689e79a8e58ee3ed77e04d04a0d9dc2ea6</Sha>
-=======
-      <Sha>bedb348c4d93b6172967df6cdeea0272c81eb752</Sha>
->>>>>>> c2d7db04
     </Dependency>
     <Dependency Name="System.CodeDom" Version="4.7.0-preview1.19470.8">
       <Uri>https://github.com/dotnet/corefx</Uri>
-<<<<<<< HEAD
       <Sha>6a4153689e79a8e58ee3ed77e04d04a0d9dc2ea6</Sha>
-=======
-      <Sha>bedb348c4d93b6172967df6cdeea0272c81eb752</Sha>
->>>>>>> c2d7db04
     </Dependency>
     <Dependency Name="System.Configuration.ConfigurationManager" Version="4.7.0-preview1.19470.8">
       <Uri>https://github.com/dotnet/corefx</Uri>
-<<<<<<< HEAD
       <Sha>6a4153689e79a8e58ee3ed77e04d04a0d9dc2ea6</Sha>
-=======
-      <Sha>bedb348c4d93b6172967df6cdeea0272c81eb752</Sha>
->>>>>>> c2d7db04
     </Dependency>
     <Dependency Name="System.Diagnostics.EventLog" Version="4.7.0-preview1.19470.8">
       <Uri>https://github.com/dotnet/corefx</Uri>
-<<<<<<< HEAD
       <Sha>6a4153689e79a8e58ee3ed77e04d04a0d9dc2ea6</Sha>
-=======
-      <Sha>bedb348c4d93b6172967df6cdeea0272c81eb752</Sha>
->>>>>>> c2d7db04
     </Dependency>
     <Dependency Name="System.Diagnostics.PerformanceCounter" Version="4.7.0-preview1.19470.8">
       <Uri>https://github.com/dotnet/corefx</Uri>
-<<<<<<< HEAD
       <Sha>6a4153689e79a8e58ee3ed77e04d04a0d9dc2ea6</Sha>
-=======
-      <Sha>bedb348c4d93b6172967df6cdeea0272c81eb752</Sha>
->>>>>>> c2d7db04
     </Dependency>
     <Dependency Name="System.DirectoryServices" Version="4.7.0-preview1.19470.8">
       <Uri>https://github.com/dotnet/corefx</Uri>
-<<<<<<< HEAD
       <Sha>6a4153689e79a8e58ee3ed77e04d04a0d9dc2ea6</Sha>
-=======
-      <Sha>bedb348c4d93b6172967df6cdeea0272c81eb752</Sha>
->>>>>>> c2d7db04
     </Dependency>
     <Dependency Name="System.Drawing.Common" Version="4.7.0-preview1.19470.8">
       <Uri>https://github.com/dotnet/corefx</Uri>
-<<<<<<< HEAD
       <Sha>6a4153689e79a8e58ee3ed77e04d04a0d9dc2ea6</Sha>
-=======
-      <Sha>bedb348c4d93b6172967df6cdeea0272c81eb752</Sha>
->>>>>>> c2d7db04
     </Dependency>
     <Dependency Name="System.IO.FileSystem.AccessControl" Version="4.7.0-preview1.19470.8">
       <Uri>https://github.com/dotnet/corefx</Uri>
-<<<<<<< HEAD
       <Sha>6a4153689e79a8e58ee3ed77e04d04a0d9dc2ea6</Sha>
-=======
-      <Sha>bedb348c4d93b6172967df6cdeea0272c81eb752</Sha>
->>>>>>> c2d7db04
     </Dependency>
     <Dependency Name="System.Resources.Extensions" Version="4.7.0-preview1.19470.8">
       <Uri>https://github.com/dotnet/corefx</Uri>
-<<<<<<< HEAD
       <Sha>6a4153689e79a8e58ee3ed77e04d04a0d9dc2ea6</Sha>
-=======
-      <Sha>bedb348c4d93b6172967df6cdeea0272c81eb752</Sha>
->>>>>>> c2d7db04
     </Dependency>
     <Dependency Name="System.IO.Packaging" Version="4.7.0-preview1.19470.8">
       <Uri>https://github.com/dotnet/corefx</Uri>
-<<<<<<< HEAD
       <Sha>6a4153689e79a8e58ee3ed77e04d04a0d9dc2ea6</Sha>
-=======
-      <Sha>bedb348c4d93b6172967df6cdeea0272c81eb752</Sha>
->>>>>>> c2d7db04
     </Dependency>
     <Dependency Name="System.IO.Pipes.AccessControl" Version="4.5.1">
       <Uri>https://github.com/dotnet/corefx</Uri>
@@ -137,105 +71,55 @@
     </Dependency>
     <Dependency Name="System.Security.AccessControl" Version="4.7.0-preview1.19470.8">
       <Uri>https://github.com/dotnet/corefx</Uri>
-<<<<<<< HEAD
       <Sha>6a4153689e79a8e58ee3ed77e04d04a0d9dc2ea6</Sha>
-=======
-      <Sha>bedb348c4d93b6172967df6cdeea0272c81eb752</Sha>
->>>>>>> c2d7db04
     </Dependency>
     <Dependency Name="System.Security.Cryptography.Cng" Version="4.7.0-preview1.19470.8">
       <Uri>https://github.com/dotnet/corefx</Uri>
-<<<<<<< HEAD
       <Sha>6a4153689e79a8e58ee3ed77e04d04a0d9dc2ea6</Sha>
-=======
-      <Sha>bedb348c4d93b6172967df6cdeea0272c81eb752</Sha>
->>>>>>> c2d7db04
     </Dependency>
     <Dependency Name="System.Security.Cryptography.Pkcs" Version="4.7.0-preview1.19470.8">
       <Uri>https://github.com/dotnet/corefx</Uri>
-<<<<<<< HEAD
       <Sha>6a4153689e79a8e58ee3ed77e04d04a0d9dc2ea6</Sha>
-=======
-      <Sha>bedb348c4d93b6172967df6cdeea0272c81eb752</Sha>
->>>>>>> c2d7db04
     </Dependency>
     <Dependency Name="System.Security.Cryptography.ProtectedData" Version="4.7.0-preview1.19470.8">
       <Uri>https://github.com/dotnet/corefx</Uri>
-<<<<<<< HEAD
       <Sha>6a4153689e79a8e58ee3ed77e04d04a0d9dc2ea6</Sha>
-=======
-      <Sha>bedb348c4d93b6172967df6cdeea0272c81eb752</Sha>
->>>>>>> c2d7db04
     </Dependency>
     <Dependency Name="System.Security.Cryptography.Xml" Version="4.7.0-preview1.19470.8">
       <Uri>https://github.com/dotnet/corefx</Uri>
-<<<<<<< HEAD
       <Sha>6a4153689e79a8e58ee3ed77e04d04a0d9dc2ea6</Sha>
-=======
-      <Sha>bedb348c4d93b6172967df6cdeea0272c81eb752</Sha>
->>>>>>> c2d7db04
     </Dependency>
     <Dependency Name="System.Security.Permissions" Version="4.7.0-preview1.19470.8">
       <Uri>https://github.com/dotnet/corefx</Uri>
-<<<<<<< HEAD
       <Sha>6a4153689e79a8e58ee3ed77e04d04a0d9dc2ea6</Sha>
-=======
-      <Sha>bedb348c4d93b6172967df6cdeea0272c81eb752</Sha>
->>>>>>> c2d7db04
     </Dependency>
     <Dependency Name="System.Security.Principal.Windows" Version="4.7.0-preview1.19470.8">
       <Uri>https://github.com/dotnet/corefx</Uri>
-<<<<<<< HEAD
       <Sha>6a4153689e79a8e58ee3ed77e04d04a0d9dc2ea6</Sha>
-=======
-      <Sha>bedb348c4d93b6172967df6cdeea0272c81eb752</Sha>
->>>>>>> c2d7db04
     </Dependency>
     <Dependency Name="System.Text.Encodings.Web" Version="4.7.0-preview1.19470.8">
       <Uri>https://github.com/dotnet/corefx</Uri>
-<<<<<<< HEAD
       <Sha>6a4153689e79a8e58ee3ed77e04d04a0d9dc2ea6</Sha>
-=======
-      <Sha>bedb348c4d93b6172967df6cdeea0272c81eb752</Sha>
->>>>>>> c2d7db04
     </Dependency>
     <Dependency Name="System.Text.Json" Version="4.7.0-preview1.19470.8">
       <Uri>https://github.com/dotnet/corefx</Uri>
-<<<<<<< HEAD
       <Sha>6a4153689e79a8e58ee3ed77e04d04a0d9dc2ea6</Sha>
-=======
-      <Sha>bedb348c4d93b6172967df6cdeea0272c81eb752</Sha>
->>>>>>> c2d7db04
     </Dependency>
     <Dependency Name="System.Threading.AccessControl" Version="4.7.0-preview1.19470.8">
       <Uri>https://github.com/dotnet/corefx</Uri>
-<<<<<<< HEAD
       <Sha>6a4153689e79a8e58ee3ed77e04d04a0d9dc2ea6</Sha>
-=======
-      <Sha>bedb348c4d93b6172967df6cdeea0272c81eb752</Sha>
->>>>>>> c2d7db04
     </Dependency>
     <Dependency Name="System.Windows.Extensions" Version="4.7.0-preview1.19470.8">
       <Uri>https://github.com/dotnet/corefx</Uri>
-<<<<<<< HEAD
       <Sha>6a4153689e79a8e58ee3ed77e04d04a0d9dc2ea6</Sha>
-=======
-      <Sha>bedb348c4d93b6172967df6cdeea0272c81eb752</Sha>
->>>>>>> c2d7db04
     </Dependency>
     <Dependency Name="NETStandard.Library" Version="2.1.0">
       <Uri>https://github.com/dotnet/standard</Uri>
       <Sha>a5b5f2e1e369972c8ff1e2183979fab6099f52ef</Sha>
     </Dependency>
-<<<<<<< HEAD
     <Dependency Name="Microsoft.NETCore.Runtime.CoreCLR" Version="3.1.0-preview1.19477.1">
       <Uri>https://github.com/dotnet/coreclr</Uri>
       <Sha>d289ccc48f1a4d62cd37be17a35d6c37371b7226</Sha>
-=======
-    <Dependency Name="Microsoft.NETCore.Runtime.CoreCLR" Version="3.0.1-servicing.19475.2">
-      <Uri>https://github.com/dotnet/coreclr</Uri>
-      <Sha>68ff240063fc2ddb9b03275ae5d5063a09d38ace</Sha>
->>>>>>> c2d7db04
     </Dependency>
     <Dependency Name="Microsoft.Private.Winforms" Version="4.8.1-preview1.19476.2" CoherentParentDependency="Microsoft.DotNet.Wpf.DncEng">
       <Uri>https://github.com/dotnet/winforms</Uri>
