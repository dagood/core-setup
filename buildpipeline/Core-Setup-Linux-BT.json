--- conflicted
+++ resolved
@@ -380,85 +380,6 @@
       "inputs": {
         "filename": "docker",
         "arguments": "$(CommonDockerCommandToPublishRuntimeDepDebPackage) /p:OutputRid=ubuntu.18.04-$(PB_TargetArchitecture) $(PB_AdditionalMSBuildArguments)",
-<<<<<<< HEAD
-        "workingFolder": "",
-        "failOnStandardError": "false"
-      }
-    },
-    {
-      "environment": {},
-      "enabled": true,
-      "continueOnError": false,
-      "alwaysRun": false,
-      "displayName": "Package Runtime Dep - LinuxMint 17",
-      "timeoutInMinutes": 0,
-      "task": {
-        "id": "d9bafed4-0b18-4f58-968d-86655b4d2ce9",
-        "versionSpec": "1.*",
-        "definitionType": "task"
-      },
-      "inputs": {
-        "filename": "docker",
-        "arguments": "$(CommonDockerCommandToBuildRuntimeDepDebPackage) /p:OutputRid=linuxmint.17-$(PB_TargetArchitecture) $(PB_AdditionalMSBuildArguments)",
-        "workingFolder": "",
-        "failOnStandardError": "false"
-      }
-    },
-    {
-      "environment": {},
-      "enabled": true,
-      "continueOnError": false,
-      "alwaysRun": false,
-      "displayName": "Publish Runtime Dep - LinuxMint 17",
-      "timeoutInMinutes": 0,
-      "task": {
-        "id": "d9bafed4-0b18-4f58-968d-86655b4d2ce9",
-        "versionSpec": "1.*",
-        "definitionType": "task"
-      },
-      "inputs": {
-        "filename": "docker",
-        "arguments": "$(CommonDockerCommandToPublishRuntimeDepDebPackage) /p:OutputRid=linuxmint.17-$(PB_TargetArchitecture) $(PB_AdditionalMSBuildArguments)",
-        "workingFolder": "",
-        "failOnStandardError": "false"
-      }
-    },
-    {
-      "environment": {},
-      "enabled": true,
-      "continueOnError": false,
-      "alwaysRun": false,
-      "displayName": "Package Runtime Dep - LinuxMint 18",
-      "timeoutInMinutes": 0,
-      "task": {
-        "id": "d9bafed4-0b18-4f58-968d-86655b4d2ce9",
-        "versionSpec": "1.*",
-        "definitionType": "task"
-      },
-      "inputs": {
-        "filename": "docker",
-        "arguments": "$(CommonDockerCommandToBuildRuntimeDepDebPackage) /p:OutputRid=linuxmint.18-$(PB_TargetArchitecture) $(PB_AdditionalMSBuildArguments)",
-        "workingFolder": "",
-        "failOnStandardError": "false"
-      }
-    },
-    {
-      "environment": {},
-      "enabled": true,
-      "continueOnError": false,
-      "alwaysRun": false,
-      "displayName": "Publish Runtime Dep - LinuxMint 18",
-      "timeoutInMinutes": 0,
-      "task": {
-        "id": "d9bafed4-0b18-4f58-968d-86655b4d2ce9",
-        "versionSpec": "1.*",
-        "definitionType": "task"
-      },
-      "inputs": {
-        "filename": "docker",
-        "arguments": "$(CommonDockerCommandToPublishRuntimeDepDebPackage) /p:OutputRid=linuxmint.18-$(PB_TargetArchitecture) $(PB_AdditionalMSBuildArguments)",
-=======
->>>>>>> 55a90141
         "workingFolder": "",
         "failOnStandardError": "false"
       }
