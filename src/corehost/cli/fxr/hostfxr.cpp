// Copyright (c) .NET Foundation and contributors. All rights reserved.
// Licensed under the MIT license. See LICENSE file in the project root for full license information.

#include <cassert>
#include "trace.h"
#include "pal.h"
#include "utils.h"
#include "fx_ver.h"
#include "fx_muxer.h"
#include "error_codes.h"
#include "libhost.h"
#include "runtime_config.h"

typedef int(*corehost_load_fn) (const host_interface_t* init);
typedef int(*corehost_main_fn) (const int argc, const pal::char_t* argv[]);
typedef int(*corehost_main_with_output_buffer_fn) (const int argc, const pal::char_t* argv[], pal::char_t buffer[], int32_t buffer_size, int32_t* required_buffer_size);
typedef int(*corehost_unload_fn) ();

int load_host_library_common(
    const pal::string_t& lib_dir,
    pal::string_t& host_path,
    pal::dll_t* h_host,
    corehost_load_fn* load_fn,
    corehost_unload_fn* unload_fn)
{
    if (!library_exists_in_dir(lib_dir, LIBHOSTPOLICY_NAME, &host_path))
    {
        return StatusCode::CoreHostLibMissingFailure;
    }

    // Load library
    if (!pal::load_library(&host_path, h_host))
    {
        trace::info(_X("Load library of %s failed"), host_path.c_str());
        return StatusCode::CoreHostLibLoadFailure;
    }

    // Obtain entrypoint symbols
    *load_fn = (corehost_load_fn)pal::get_symbol(*h_host, "corehost_load");
    *unload_fn = (corehost_unload_fn)pal::get_symbol(*h_host, "corehost_unload");

    return (*load_fn) && (*unload_fn)
        ? StatusCode::Success
        : StatusCode::CoreHostEntryPointFailure;
}

int load_host_library(
    const pal::string_t& lib_dir,
    pal::dll_t* h_host,
    corehost_load_fn* load_fn,
    corehost_main_fn* main_fn,
    corehost_unload_fn* unload_fn)
{
    pal::string_t host_path;
    int rc = load_host_library_common(lib_dir, host_path, h_host, load_fn, unload_fn);
    if (rc != StatusCode::Success)
    {
        return rc;
    }

    // Obtain entrypoint symbol
    *main_fn = (corehost_main_fn)pal::get_symbol(*h_host, "corehost_main");

    return (*main_fn)
        ? StatusCode::Success
        : StatusCode::CoreHostEntryPointFailure;
}

int load_host_library_with_return(
    const pal::string_t& lib_dir,
    pal::dll_t* h_host,
    corehost_load_fn* load_fn,
    corehost_main_with_output_buffer_fn* main_fn,
    corehost_unload_fn* unload_fn)
{
    pal::string_t host_path;
    int rc = load_host_library_common(lib_dir, host_path, h_host, load_fn, unload_fn);
    if (rc != StatusCode::Success)
    {
        return rc;
    }

    // Obtain entrypoint symbol
    *main_fn = (corehost_main_with_output_buffer_fn)pal::get_symbol(*h_host, "corehost_main_with_output_buffer");

    return (*main_fn)
        ? StatusCode::Success
        : StatusCode::CoreHostEntryPointFailure;
}

int execute_app(
    const pal::string_t& impl_dll_dir,
    corehost_init_t* init,
    const int argc,
    const pal::char_t* argv[])
{
    pal::dll_t corehost;
    corehost_main_fn host_main = nullptr;
    corehost_load_fn host_load = nullptr;
    corehost_unload_fn host_unload = nullptr;

    int code = load_host_library(impl_dll_dir, &corehost, &host_load, &host_main, &host_unload);
    if (code != StatusCode::Success)
    {
        trace::error(_X("An error occurred while loading required library %s from [%s]"), LIBHOSTPOLICY_NAME, impl_dll_dir.c_str());
        return code;
    }

    // Previous hostfxr trace messages must be printed before calling trace::setup in hostpolicy
    trace::flush();

    const host_interface_t& intf = init->get_host_init_data();
    if ((code = host_load(&intf)) == 0)
    {
        code = host_main(argc, argv);
        (void)host_unload();
    }

    pal::unload_library(corehost);

    return code;
}

int execute_host_command(
    const pal::string_t& impl_dll_dir,
    corehost_init_t* init,
    const int argc,
    const pal::char_t* argv[],
    pal::char_t result_buffer[],
    int32_t buffer_size,
    int32_t* required_buffer_size)
{
    pal::dll_t corehost;
    corehost_main_with_output_buffer_fn host_main = nullptr;
    corehost_load_fn host_load = nullptr;
    corehost_unload_fn host_unload = nullptr;

    int code = load_host_library_with_return(impl_dll_dir, &corehost, &host_load, &host_main, &host_unload);

    if (code != StatusCode::Success)
    {
        trace::error(_X("An error occurred while loading required library %s from [%s] for a host command"), LIBHOSTPOLICY_NAME, impl_dll_dir.c_str());
        return code;
    }

    // Previous hostfxr trace messages must be printed before calling trace::setup in hostpolicy
    trace::flush();

    const host_interface_t& intf = init->get_host_init_data();
    if ((code = host_load(&intf)) == 0)
    {
        code = host_main(argc, argv, result_buffer, buffer_size, required_buffer_size);
        (void)host_unload();
    }

    pal::unload_library(corehost);

    return code;
}

SHARED_API int hostfxr_main(const int argc, const pal::char_t* argv[])
{
    trace::setup();

    trace::info(_X("--- Invoked hostfxr [commit hash: %s] main"), _STRINGIFY(REPO_COMMIT_HASH));

    fx_muxer_t muxer;
    return muxer.execute(pal::string_t(), argc, argv, nullptr, 0, nullptr);
}

//
// Determines the directory location of the SDK accounting for
// global.json and multi-level lookup policy.
//
// Invoked via MSBuild SDK resolver to locate SDK props and targets
// from an msbuild other than the one bundled by the CLI.
//
// Parameters:
//    exe_dir
//      The main directory where SDKs are located in sdk\[version]
//      sub-folders. Pass the directory of a dotnet executable to
//      mimic how that executable would search in its own directory.
//      It is also valid to pass nullptr or empty, in which case
//      multi-level lookup can still search other locations if 
//      it has not been disabled by the user's environment.
//
//    working_dir
//      The directory where the search for global.json (which can
//      control the resolved SDK version) starts and proceeds
//      upwards. 
//
//    buffer
//      The buffer where the resolved SDK path will be written.
//
//    buffer_size
//      The size of the buffer argument in pal::char_t units.
//
// Return value:
//   <0 - Invalid argument
//   0  - SDK could not be found.
//   >0 - The number of characters (including null terminator)
//        required to store the located SDK.
//
//   If resolution succeeds and the positive return value is less than
//   or equal to buffer_size (i.e. the the buffer is large enough),
//   then the resolved SDK path is copied to the buffer and null
//   terminated. Otherwise, no data is written to the buffer.
//
// String encoding:
//   Windows     - UTF-16 (pal::char_t is 2 byte wchar_t)
//   Unix        - UTF-8  (pal::char_t is 1 byte char)
//
SHARED_API int32_t hostfxr_resolve_sdk(
    const pal::char_t* exe_dir,
    const pal::char_t* working_dir,
    pal::char_t buffer[],
    int32_t buffer_size)
{
    trace::setup();

    trace::info(_X("--- Invoked hostfxr [commit hash: %s] hostfxr_resolve_sdk"), _STRINGIFY(REPO_COMMIT_HASH));

    if (buffer_size < 0 || (buffer_size > 0 && buffer == nullptr))
    {
        trace::error(_X("hostfxr_resolve_sdk received an invalid argument."));
        return -1;
    }

    if (exe_dir == nullptr)
    {
        exe_dir = _X("");
    }

    if (working_dir == nullptr)
    {
        working_dir = _X("");
    }

    pal::string_t cli_sdk;
    if (!fx_muxer_t::resolve_sdk_dotnet_path(exe_dir, working_dir, &cli_sdk))
    {
        // fx_muxer_t::resolve_sdk_dotnet_path handles tracing for this error case.
        return 0;
    }

    if (cli_sdk.size() < buffer_size)
    {
        size_t length = cli_sdk.copy(buffer, buffer_size - 1);
        assert(length == cli_sdk.size());
        assert(length < buffer_size);
        buffer[length] = 0;
    }
    else
    {
        trace::info(_X("hostfxr_resolve_sdk received a buffer that is too small to hold the located SDK path."));
    }

    return cli_sdk.size() + 1;
}

//
// Returns the native directories of the runtime based upon
// the specified app.
//
// Returned format is a list of paths separated by PATH_SEPARATOR
<<<<<<< HEAD
// which is a semicolon (;) on Windows and a colon (:) otherwise,
=======
// which is a semicolon (;) on Windows and a colon (:) otherwise.
// The returned string is null-terminated.
>>>>>>> e8d248c2
//
// Invoked from ASP.NET in order to help load a native assembly
// before the clr is initialized (through a custom host).
//
// Parameters:
//    argc
//      The number of argv arguments
//
//    argv
//      The standard arguments normally passed to dotnet.exe
//      for launching the application.
//
//    buffer
<<<<<<< HEAD
//      The buffer where the native paths will be written.
=======
//      The buffer where the native paths and null terminator
//      will be written.
>>>>>>> e8d248c2
//
//    buffer_size
//      The size of the buffer argument in pal::char_t units.
//
//    required_buffer_size
//      If the return value is HostApiBufferTooSmall, then
//      required_buffer_size is set to the minimium buffer
<<<<<<< HEAD
//      size necessary to contain the result.
=======
//      size necessary to contain the result including the
//      null terminator.
>>>>>>> e8d248c2
//
// Return value:
//   0 on success, otherwise failure
//   0x800080980 - Buffer is too small (HostApiBufferTooSmall)
//
// String encoding:
//   Windows     - UTF-16 (pal::char_t is 2 byte wchar_t)
//   Unix        - UTF-8  (pal::char_t is 1 byte char)
//
SHARED_API int32_t hostfxr_get_native_search_directories(const int argc, const pal::char_t* argv[], pal::char_t buffer[], int32_t buffer_size, int32_t* required_buffer_size)
{
    trace::setup();

    trace::info(_X("--- Invoked hostfxr_get_native_search_directories [commit hash: %s] main"), _STRINGIFY(REPO_COMMIT_HASH));

    if (buffer_size < 0 || (buffer_size > 0 && buffer == nullptr) || required_buffer_size == nullptr)
    {
        trace::error(_X("hostfxr_get_native_search_directories received an invalid argument."));
        return InvalidArgFailure;
    }

    fx_muxer_t muxer;
    int rc = muxer.execute(_X("get-native-search-directories"), argc, argv, buffer, buffer_size, required_buffer_size);
    return rc;
}<|MERGE_RESOLUTION|>--- conflicted
+++ resolved
@@ -263,12 +263,8 @@
 // the specified app.
 //
 // Returned format is a list of paths separated by PATH_SEPARATOR
-<<<<<<< HEAD
-// which is a semicolon (;) on Windows and a colon (:) otherwise,
-=======
 // which is a semicolon (;) on Windows and a colon (:) otherwise.
 // The returned string is null-terminated.
->>>>>>> e8d248c2
 //
 // Invoked from ASP.NET in order to help load a native assembly
 // before the clr is initialized (through a custom host).
@@ -282,12 +278,8 @@
 //      for launching the application.
 //
 //    buffer
-<<<<<<< HEAD
-//      The buffer where the native paths will be written.
-=======
 //      The buffer where the native paths and null terminator
 //      will be written.
->>>>>>> e8d248c2
 //
 //    buffer_size
 //      The size of the buffer argument in pal::char_t units.
@@ -295,12 +287,8 @@
 //    required_buffer_size
 //      If the return value is HostApiBufferTooSmall, then
 //      required_buffer_size is set to the minimium buffer
-<<<<<<< HEAD
-//      size necessary to contain the result.
-=======
 //      size necessary to contain the result including the
 //      null terminator.
->>>>>>> e8d248c2
 //
 // Return value:
 //   0 on success, otherwise failure
