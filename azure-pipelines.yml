--- conflicted
+++ resolved
@@ -8,10 +8,8 @@
 pr:
 - master
 - release/3.*
-<<<<<<< HEAD
-=======
 - dev/arcade-migration
->>>>>>> 8d2a1b6e
+
 
 name: $(Date:yyyyMMdd)$(Rev:.rr)
 
