--- conflicted
+++ resolved
@@ -37,10 +37,7 @@
       MsbuildSigningArguments: >-
         /p:CertificateId=400
         /p:DotNetSignType=$(SignType)
-<<<<<<< HEAD
         /p:EnableSigning=true
-=======
->>>>>>> 228c1b00
 
     steps:
 
@@ -98,11 +95,7 @@
         TargetFolder: '$(Build.StagingDirectory)\BuildLogs'
         CleanTargetFolder: true
       continueOnError: true
-<<<<<<< HEAD
-      condition: always()
-=======
       condition: succeededOrFailed()
->>>>>>> 228c1b00
 
     - task: PublishBuildArtifacts@1
       displayName: Publish Artifact BuildLogs
