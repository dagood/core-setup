<configuration>
  <!-- Don't use any higher level config files.
       Our builds need to be isolated from user/machine state -->
  <fallbackPackageFolders>
    <clear />
  </fallbackPackageFolders>
  <packageSources>
    <!--Begin: Package sources managed by Dependency Flow automation. Do not edit the sources below.-->
    <!--End: Package sources managed by Dependency Flow automation. Do not edit the sources above.-->
<<<<<<< HEAD
    <clear />
=======
>>>>>>> c1722460
    <!--
      'src/test/PrepareTestAssets/PrepareTestAssets.proj' generates a NuGet.config file using this
      one as a template. The following line is a marker to insert the test restore sources.
    -->
    <!-- TEST_RESTORE_SOURCES_INSERTION_LINE -->
<<<<<<< HEAD
=======
    <add key="dotnet3" value="https://pkgs.dev.azure.com/dnceng/public/_packaging/dotnet3/nuget/v3/index.json" />
>>>>>>> c1722460
    <add key="dotnet-core" value="https://dotnetfeed.blob.core.windows.net/dotnet-core/index.json" />
    <add key="dotnet-coreclr" value="https://dotnetfeed.blob.core.windows.net/dotnet-coreclr/index.json" />
    <add key="dotnet-windowsdesktop" value="https://dotnetfeed.blob.core.windows.net/dotnet-windowsdesktop/index.json" />
    <add key="nuget.org" value="https://api.nuget.org/v3/index.json" />
  </packageSources>
  <disabledPackageSources>
    <clear />
  </disabledPackageSources>
</configuration><|MERGE_RESOLUTION|>--- conflicted
+++ resolved
@@ -7,19 +7,13 @@
   <packageSources>
     <!--Begin: Package sources managed by Dependency Flow automation. Do not edit the sources below.-->
     <!--End: Package sources managed by Dependency Flow automation. Do not edit the sources above.-->
-<<<<<<< HEAD
     <clear />
-=======
->>>>>>> c1722460
     <!--
       'src/test/PrepareTestAssets/PrepareTestAssets.proj' generates a NuGet.config file using this
       one as a template. The following line is a marker to insert the test restore sources.
     -->
     <!-- TEST_RESTORE_SOURCES_INSERTION_LINE -->
-<<<<<<< HEAD
-=======
     <add key="dotnet3" value="https://pkgs.dev.azure.com/dnceng/public/_packaging/dotnet3/nuget/v3/index.json" />
->>>>>>> c1722460
     <add key="dotnet-core" value="https://dotnetfeed.blob.core.windows.net/dotnet-core/index.json" />
     <add key="dotnet-coreclr" value="https://dotnetfeed.blob.core.windows.net/dotnet-coreclr/index.json" />
     <add key="dotnet-windowsdesktop" value="https://dotnetfeed.blob.core.windows.net/dotnet-windowsdesktop/index.json" />
