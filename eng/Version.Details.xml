--- conflicted
+++ resolved
@@ -1,29 +1,17 @@
 <?xml version="1.0" encoding="utf-8"?>
 <Dependencies>
   <ProductDependencies>
-<<<<<<< HEAD
-    <Dependency Name="Microsoft.NETCore.Platforms" Version="3.0.1-servicing.19480.5">
-      <Uri>https://github.com/dotnet/corefx</Uri>
-      <Sha>7231a76a4825a708e2333946b66aff648b35b5d7</Sha>
-=======
     <Dependency Name="Microsoft.NETCore.Platforms" Version="3.1.0-preview1.19480.14">
       <Uri>https://github.com/dotnet/corefx</Uri>
       <Sha>66917d1fd792d43a26009b5b231d5cb94361650e</Sha>
->>>>>>> dfb28413
     </Dependency>
     <Dependency Name="Microsoft.NETCore.Targets" Version="3.1.0-preview1.19470.8">
       <Uri>https://github.com/dotnet/corefx</Uri>
       <Sha>6a4153689e79a8e58ee3ed77e04d04a0d9dc2ea6</Sha>
     </Dependency>
-<<<<<<< HEAD
-    <Dependency Name="Microsoft.Private.CoreFx.NETCoreApp" Version="4.6.0-servicing.19480.5">
-      <Uri>https://github.com/dotnet/corefx</Uri>
-      <Sha>7231a76a4825a708e2333946b66aff648b35b5d7</Sha>
-=======
     <Dependency Name="Microsoft.Private.CoreFx.NETCoreApp" Version="4.7.0-preview1.19480.14">
       <Uri>https://github.com/dotnet/corefx</Uri>
       <Sha>66917d1fd792d43a26009b5b231d5cb94361650e</Sha>
->>>>>>> dfb28413
     </Dependency>
     <Dependency Name="Microsoft.Win32.Registry.AccessControl" Version="4.7.0-preview1.19470.8">
       <Uri>https://github.com/dotnet/corefx</Uri>
@@ -133,19 +121,6 @@
       <Uri>https://github.com/dotnet/coreclr</Uri>
       <Sha>0303386d3bdc4dc9b9ea59fbaadfe0d896f960ee</Sha>
     </Dependency>
-<<<<<<< HEAD
-    <Dependency Name="Microsoft.Private.Winforms" Version="4.8.0-servicing.19480.1" CoherentParentDependency="Microsoft.DotNet.Wpf.DncEng">
-      <Uri>https://github.com/dotnet/winforms</Uri>
-      <Sha>af088e57775b7b9f28322511bc5be8ddb356b8a8</Sha>
-    </Dependency>
-    <Dependency Name="Microsoft.DotNet.Wpf.GitHub" Version="4.8.0-servicing.19480.1" CoherentParentDependency="Microsoft.DotNet.Wpf.DncEng">
-      <Uri>https://github.com/dotnet/wpf</Uri>
-      <Sha>d4121027999cb01b941481c774b42a2193775b93</Sha>
-    </Dependency>
-    <Dependency Name="Microsoft.DotNet.Wpf.DncEng" Version="4.8.0-rc2.19480.5">
-      <Uri>https://dev.azure.com/dnceng/internal/_git/dotnet-wpf-int</Uri>
-      <Sha>d79dcb9e584742141b6e3c643a480143635477ef</Sha>
-=======
     <Dependency Name="Microsoft.Private.Winforms" Version="4.8.1-preview1.19476.2" CoherentParentDependency="Microsoft.DotNet.Wpf.DncEng">
       <Uri>https://github.com/dotnet/winforms</Uri>
       <Sha>3e3e5cde020a9084e8eab4c4f1a278b9d7e63566</Sha>
@@ -157,7 +132,6 @@
     <Dependency Name="Microsoft.DotNet.Wpf.DncEng" Version="4.8.1-preview1.19476.5">
       <Uri>https://dev.azure.com/dnceng/internal/_git/dotnet-wpf-int</Uri>
       <Sha>13f9b5cc882d89f0857c7eaa88dec773a631fac3</Sha>
->>>>>>> dfb28413
     </Dependency>
   </ProductDependencies>
   <ToolsetDependencies>
