// Copyright (c) .NET Foundation and contributors. All rights reserved.
// Licensed under the MIT license. See LICENSE file in the project root for full license information.

class corehost_init_t;
class runtime_config_t;
class fx_definition_t; 
struct fx_ver_t;

#include "libhost.h"

int execute_app(
    const pal::string_t& impl_dll_dir,
    corehost_init_t* init,
    const int argc,
    const pal::char_t* argv[]);

int execute_host_command(
    const pal::string_t& impl_dll_dir,
    corehost_init_t* init,
    const int argc,
    const pal::char_t* argv[],
    pal::char_t result_buffer[],
    int32_t buffer_size,
    int32_t* required_buffer_size);

class fx_muxer_t
{
public:
    static int execute(
        const pal::string_t host_command,
        const int argc,
        const pal::char_t* argv[],
        pal::char_t result_buffer[],
        int32_t buffer_size,
        int32_t* required_buffer_size);
    static int parse_path_args(
        const int argc,
        const pal::char_t* argv[],
        pal::string_t& own_dir,
        pal::string_t& own_dll,
        pal::string_t& own_name);
    static int parse_args(
        const pal::string_t& own_dir,
        const pal::string_t& own_dll,
        int argoff,
        int argc,
        const pal::char_t* argv[],
        bool exec_mode,
        host_mode_t mode,
<<<<<<< HEAD
        bool* is_an_app,
=======
>>>>>>> e8d248c2
        int* new_argoff,
        pal::string_t& app_candidate,
        opt_map_t& opts);
    static int handle_exec(
        const pal::string_t& own_dir,
        const pal::string_t& app_candidate,
        const opt_map_t& opts,
        int argc,
        const pal::char_t* argv[],
        int argoff,
        host_mode_t mode);
    static int handle_exec_host_command(
        const pal::string_t& host_command,
        const pal::string_t& own_dir,
        const pal::string_t& app_candidate,
        const opt_map_t& opts,
        int argc,
        const pal::char_t* argv[],
        int argoff,
        host_mode_t mode,
        pal::char_t result_buffer[],
        int32_t buffer_size,
        int32_t* required_buffer_size);
    static int handle_cli(
        const pal::string_t& own_dir,
        const pal::string_t& own_dll,
        int argc,
        const pal::char_t* argv[]);
    static std::vector<host_option> get_known_opts(bool exec_mode, host_mode_t mode, bool get_all_options = false);
    static bool resolve_sdk_dotnet_path(const pal::string_t& own_dir, const pal::string_t& cwd, pal::string_t* cli_sdk);
private:
    static int read_config_and_execute(
        const pal::string_t& host_command,
        const pal::string_t& own_dir,
        const pal::string_t& app_candidate,
        const opt_map_t& opts,
        int new_argc,
        const pal::char_t** new_argv,
        host_mode_t mode,
        pal::char_t out_buffer[],
        int32_t buffer_size,
        int32_t* required_buffer_size);
    static bool resolve_hostpolicy_dir(
        host_mode_t mode,
        const pal::string_t& own_dir,
        const fx_definition_vector_t& fx_definitions,
        const pal::string_t& app_candidate,
        const pal::string_t& specified_deps_file,
        const pal::string_t& specified_fx_version,
        const std::vector<pal::string_t>& probe_realpaths,
        pal::string_t* impl_dir);
    static fx_ver_t resolve_framework_version(const std::vector<fx_ver_t>& version_list, const pal::string_t& fx_ver, const fx_ver_t& specified, bool patch_roll_fwd, roll_fwd_on_no_candidate_fx_option roll_fwd_on_no_candidate_fx);
    static fx_definition_t* resolve_fx(
        host_mode_t mode,
        const runtime_config_t& config,
        const pal::string_t& own_dir,
        const pal::string_t& specified_fx_version);
    static pal::string_t resolve_cli_version(const pal::string_t& global);
    static bool resolve_sdk_dotnet_path(const pal::string_t& own_dir, pal::string_t* cli_sdk);
};<|MERGE_RESOLUTION|>--- conflicted
+++ resolved
@@ -47,10 +47,6 @@
         const pal::char_t* argv[],
         bool exec_mode,
         host_mode_t mode,
-<<<<<<< HEAD
-        bool* is_an_app,
-=======
->>>>>>> e8d248c2
         int* new_argoff,
         pal::string_t& app_candidate,
         opt_map_t& opts);
