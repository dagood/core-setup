<?xml version="1.0" encoding="utf-8"?>
<Dependencies>
  <ProductDependencies>
<<<<<<< HEAD
    <Dependency Name="Microsoft.NETCore.Platforms" Version="3.0.0-rc2.19456.3">
      <Uri>https://github.com/dotnet/corefx</Uri>
      <Sha>588371805c820a615cce8dd8d26a404f0fe6f57f</Sha>
    </Dependency>
    <Dependency Name="Microsoft.NETCore.Targets" Version="3.0.0-rc2.19456.3">
      <Uri>https://github.com/dotnet/corefx</Uri>
      <Sha>588371805c820a615cce8dd8d26a404f0fe6f57f</Sha>
    </Dependency>
    <Dependency Name="Microsoft.Private.CoreFx.NETCoreApp" Version="4.6.0-rc2.19456.3">
      <Uri>https://github.com/dotnet/corefx</Uri>
      <Sha>588371805c820a615cce8dd8d26a404f0fe6f57f</Sha>
    </Dependency>
    <Dependency Name="Microsoft.Win32.Registry.AccessControl" Version="4.6.0-rc2.19456.3">
      <Uri>https://github.com/dotnet/corefx</Uri>
      <Sha>588371805c820a615cce8dd8d26a404f0fe6f57f</Sha>
    </Dependency>
    <Dependency Name="Microsoft.Win32.Registry" Version="4.6.0-rc2.19456.3">
      <Uri>https://github.com/dotnet/corefx</Uri>
      <Sha>588371805c820a615cce8dd8d26a404f0fe6f57f</Sha>
    </Dependency>
    <Dependency Name="Microsoft.Win32.SystemEvents" Version="4.6.0-rc2.19456.3">
      <Uri>https://github.com/dotnet/corefx</Uri>
      <Sha>588371805c820a615cce8dd8d26a404f0fe6f57f</Sha>
    </Dependency>
    <Dependency Name="Microsoft.Windows.Compatibility" Version="3.0.0-rc2.19456.3">
      <Uri>https://github.com/dotnet/corefx</Uri>
      <Sha>588371805c820a615cce8dd8d26a404f0fe6f57f</Sha>
    </Dependency>
    <Dependency Name="System.CodeDom" Version="4.6.0-rc2.19456.3">
      <Uri>https://github.com/dotnet/corefx</Uri>
      <Sha>588371805c820a615cce8dd8d26a404f0fe6f57f</Sha>
    </Dependency>
    <Dependency Name="System.Configuration.ConfigurationManager" Version="4.6.0-rc2.19456.3">
      <Uri>https://github.com/dotnet/corefx</Uri>
      <Sha>588371805c820a615cce8dd8d26a404f0fe6f57f</Sha>
    </Dependency>
    <Dependency Name="System.Diagnostics.EventLog" Version="4.6.0-rc2.19456.3">
      <Uri>https://github.com/dotnet/corefx</Uri>
      <Sha>588371805c820a615cce8dd8d26a404f0fe6f57f</Sha>
    </Dependency>
    <Dependency Name="System.Diagnostics.PerformanceCounter" Version="4.6.0-rc2.19456.3">
      <Uri>https://github.com/dotnet/corefx</Uri>
      <Sha>588371805c820a615cce8dd8d26a404f0fe6f57f</Sha>
    </Dependency>
    <Dependency Name="System.DirectoryServices" Version="4.6.0-rc2.19456.3">
      <Uri>https://github.com/dotnet/corefx</Uri>
      <Sha>588371805c820a615cce8dd8d26a404f0fe6f57f</Sha>
    </Dependency>
    <Dependency Name="System.Drawing.Common" Version="4.6.0-rc2.19456.3">
      <Uri>https://github.com/dotnet/corefx</Uri>
      <Sha>588371805c820a615cce8dd8d26a404f0fe6f57f</Sha>
    </Dependency>
    <Dependency Name="System.IO.FileSystem.AccessControl" Version="4.6.0-rc2.19456.3">
      <Uri>https://github.com/dotnet/corefx</Uri>
      <Sha>588371805c820a615cce8dd8d26a404f0fe6f57f</Sha>
    </Dependency>
    <Dependency Name="System.Resources.Extensions" Version="4.6.0-rc2.19456.3">
      <Uri>https://github.com/dotnet/corefx</Uri>
      <Sha>588371805c820a615cce8dd8d26a404f0fe6f57f</Sha>
    </Dependency>
    <Dependency Name="System.IO.Packaging" Version="4.6.0-rc2.19456.3">
      <Uri>https://github.com/dotnet/corefx</Uri>
      <Sha>588371805c820a615cce8dd8d26a404f0fe6f57f</Sha>
=======
    <Dependency Name="Microsoft.NETCore.Platforms" Version="3.0.0-rc1.19456.4">
      <Uri>https://github.com/dotnet/corefx</Uri>
      <Sha>3da667af759d88b683ca851694ced073e8dc9960</Sha>
    </Dependency>
    <Dependency Name="Microsoft.NETCore.Targets" Version="3.0.0-rc1.19456.4">
      <Uri>https://github.com/dotnet/corefx</Uri>
      <Sha>3da667af759d88b683ca851694ced073e8dc9960</Sha>
    </Dependency>
    <Dependency Name="Microsoft.Private.CoreFx.NETCoreApp" Version="4.6.0-rc1.19456.4">
      <Uri>https://github.com/dotnet/corefx</Uri>
      <Sha>3da667af759d88b683ca851694ced073e8dc9960</Sha>
    </Dependency>
    <Dependency Name="Microsoft.Win32.Registry.AccessControl" Version="4.6.0-rc1.19456.4">
      <Uri>https://github.com/dotnet/corefx</Uri>
      <Sha>3da667af759d88b683ca851694ced073e8dc9960</Sha>
    </Dependency>
    <Dependency Name="Microsoft.Win32.Registry" Version="4.6.0-rc1.19456.4">
      <Uri>https://github.com/dotnet/corefx</Uri>
      <Sha>3da667af759d88b683ca851694ced073e8dc9960</Sha>
    </Dependency>
    <Dependency Name="Microsoft.Win32.SystemEvents" Version="4.6.0-rc1.19456.4">
      <Uri>https://github.com/dotnet/corefx</Uri>
      <Sha>3da667af759d88b683ca851694ced073e8dc9960</Sha>
    </Dependency>
    <Dependency Name="Microsoft.Windows.Compatibility" Version="3.0.0-rc1.19456.4">
      <Uri>https://github.com/dotnet/corefx</Uri>
      <Sha>3da667af759d88b683ca851694ced073e8dc9960</Sha>
    </Dependency>
    <Dependency Name="System.CodeDom" Version="4.6.0-rc1.19456.4">
      <Uri>https://github.com/dotnet/corefx</Uri>
      <Sha>3da667af759d88b683ca851694ced073e8dc9960</Sha>
    </Dependency>
    <Dependency Name="System.Configuration.ConfigurationManager" Version="4.6.0-rc1.19456.4">
      <Uri>https://github.com/dotnet/corefx</Uri>
      <Sha>3da667af759d88b683ca851694ced073e8dc9960</Sha>
    </Dependency>
    <Dependency Name="System.Diagnostics.EventLog" Version="4.6.0-rc1.19456.4">
      <Uri>https://github.com/dotnet/corefx</Uri>
      <Sha>3da667af759d88b683ca851694ced073e8dc9960</Sha>
    </Dependency>
    <Dependency Name="System.Diagnostics.PerformanceCounter" Version="4.6.0-rc1.19456.4">
      <Uri>https://github.com/dotnet/corefx</Uri>
      <Sha>3da667af759d88b683ca851694ced073e8dc9960</Sha>
    </Dependency>
    <Dependency Name="System.DirectoryServices" Version="4.6.0-rc1.19456.4">
      <Uri>https://github.com/dotnet/corefx</Uri>
      <Sha>3da667af759d88b683ca851694ced073e8dc9960</Sha>
    </Dependency>
    <Dependency Name="System.Drawing.Common" Version="4.6.0-rc1.19456.4">
      <Uri>https://github.com/dotnet/corefx</Uri>
      <Sha>3da667af759d88b683ca851694ced073e8dc9960</Sha>
    </Dependency>
    <Dependency Name="System.IO.FileSystem.AccessControl" Version="4.6.0-rc1.19456.4">
      <Uri>https://github.com/dotnet/corefx</Uri>
      <Sha>3da667af759d88b683ca851694ced073e8dc9960</Sha>
    </Dependency>
    <Dependency Name="System.Resources.Extensions" Version="4.6.0-rc1.19456.4">
      <Uri>https://github.com/dotnet/corefx</Uri>
      <Sha>3da667af759d88b683ca851694ced073e8dc9960</Sha>
    </Dependency>
    <Dependency Name="System.IO.Packaging" Version="4.6.0-rc1.19456.4">
      <Uri>https://github.com/dotnet/corefx</Uri>
      <Sha>3da667af759d88b683ca851694ced073e8dc9960</Sha>
>>>>>>> 321d0139
    </Dependency>
    <Dependency Name="System.IO.Pipes.AccessControl" Version="4.5.1">
      <Uri>https://github.com/dotnet/corefx</Uri>
      <Sha>7ee84596d92e178bce54c986df31ccc52479e772 </Sha>
    </Dependency>
    <Dependency Name="System.Security.AccessControl" Version="4.7.0-rc1.19454.8">
      <Uri>https://github.com/dotnet/corefx</Uri>
      <Sha>6019e0ce528d0743cce92a28b6ee31c445ab8884</Sha>
    </Dependency>
    <Dependency Name="System.Security.Cryptography.Cng" Version="4.7.0-rc1.19454.8">
      <Uri>https://github.com/dotnet/corefx</Uri>
      <Sha>6019e0ce528d0743cce92a28b6ee31c445ab8884</Sha>
    </Dependency>
    <Dependency Name="System.Security.Cryptography.Pkcs" Version="4.7.0-rc1.19454.8">
      <Uri>https://github.com/dotnet/corefx</Uri>
      <Sha>6019e0ce528d0743cce92a28b6ee31c445ab8884</Sha>
    </Dependency>
    <Dependency Name="System.Security.Cryptography.ProtectedData" Version="4.7.0-rc1.19454.8">
      <Uri>https://github.com/dotnet/corefx</Uri>
      <Sha>6019e0ce528d0743cce92a28b6ee31c445ab8884</Sha>
    </Dependency>
    <Dependency Name="System.Security.Cryptography.Xml" Version="4.7.0-rc1.19454.8">
      <Uri>https://github.com/dotnet/corefx</Uri>
      <Sha>6019e0ce528d0743cce92a28b6ee31c445ab8884</Sha>
    </Dependency>
    <Dependency Name="System.Security.Permissions" Version="4.7.0-rc1.19454.8">
      <Uri>https://github.com/dotnet/corefx</Uri>
      <Sha>6019e0ce528d0743cce92a28b6ee31c445ab8884</Sha>
    </Dependency>
    <Dependency Name="System.Security.Principal.Windows" Version="4.7.0-rc1.19454.8">
      <Uri>https://github.com/dotnet/corefx</Uri>
      <Sha>6019e0ce528d0743cce92a28b6ee31c445ab8884</Sha>
    </Dependency>
    <Dependency Name="System.Text.Encodings.Web" Version="4.7.0-rc1.19454.8">
      <Uri>https://github.com/dotnet/corefx</Uri>
      <Sha>6019e0ce528d0743cce92a28b6ee31c445ab8884</Sha>
    </Dependency>
    <Dependency Name="System.Text.Json" Version="4.7.0-rc1.19454.8">
      <Uri>https://github.com/dotnet/corefx</Uri>
      <Sha>6019e0ce528d0743cce92a28b6ee31c445ab8884</Sha>
    </Dependency>
    <Dependency Name="System.Threading.AccessControl" Version="4.7.0-rc1.19454.8">
      <Uri>https://github.com/dotnet/corefx</Uri>
      <Sha>6019e0ce528d0743cce92a28b6ee31c445ab8884</Sha>
    </Dependency>
    <Dependency Name="System.Windows.Extensions" Version="4.7.0-rc1.19454.8">
      <Uri>https://github.com/dotnet/corefx</Uri>
      <Sha>6019e0ce528d0743cce92a28b6ee31c445ab8884</Sha>
    </Dependency>
    <Dependency Name="NETStandard.Library" Version="2.1.0-prerelease.19455.4">
      <Uri>https://github.com/dotnet/standard</Uri>
      <Sha>c4baa9ceabeceef9d7752ed88da12c2f12c914a5</Sha>
    </Dependency>
    <Dependency Name="Microsoft.NETCore.Runtime.CoreCLR" Version="3.1.0-preview1.19455.11">
      <Uri>https://github.com/dotnet/coreclr</Uri>
      <Sha>4b19efd00f93a5eacfa68bb848cf2626578f82d8</Sha>
    </Dependency>
    <Dependency Name="Microsoft.Private.Winforms" Version="4.8.0-rc1.19455.20" CoherentParentDependency="Microsoft.DotNet.Wpf.DncEng">
      <Uri>https://github.com/dotnet/winforms</Uri>
      <Sha>9104c48ca015b5a4c8e029c330af6d68bc11b0b8</Sha>
    </Dependency>
    <Dependency Name="Microsoft.DotNet.Wpf.GitHub" Version="4.8.0-rc1.19455.14" CoherentParentDependency="Microsoft.DotNet.Wpf.DncEng">
      <Uri>https://github.com/dotnet/wpf</Uri>
      <Sha>1c3dd24d7188899a5f12d1caa31630f66bd4c2fd</Sha>
    </Dependency>
    <Dependency Name="Microsoft.DotNet.Wpf.DncEng" Version="4.8.0-rc1.19456.3">
      <Uri>https://dev.azure.com/dnceng/internal/_git/dotnet-wpf-int</Uri>
      <Sha>106f015849c726122b5497eb21a3c43edc87981c</Sha>
    </Dependency>
  </ProductDependencies>
  <ToolsetDependencies>
    <Dependency Name="Microsoft.DotNet.Arcade.Sdk" Version="1.0.0-beta.19455.3">
      <Uri>https://github.com/dotnet/arcade</Uri>
      <Sha>fee4ebe849050a385a4999e4c84fa61c1dc234bb</Sha>
    </Dependency>
    <Dependency Name="Microsoft.DotNet.Build.Tasks.Feed" Version="2.2.0-beta.19455.3">
      <Uri>https://github.com/dotnet/arcade</Uri>
      <Sha>fee4ebe849050a385a4999e4c84fa61c1dc234bb</Sha>
    </Dependency>
    <Dependency Name="Microsoft.DotNet.Build.Tasks.Packaging" Version="1.0.0-beta.19455.3">
      <Uri>https://github.com/dotnet/arcade</Uri>
      <Sha>fee4ebe849050a385a4999e4c84fa61c1dc234bb</Sha>
    </Dependency>
    <Dependency Name="Microsoft.DotNet.VersionTools.Tasks" Version="1.0.0-beta.19455.3">
      <Uri>https://github.com/dotnet/arcade</Uri>
      <Sha>fee4ebe849050a385a4999e4c84fa61c1dc234bb</Sha>
    </Dependency>
    <Dependency Name="Microsoft.SourceLink" Version="1.0.0-beta2-19367-01">
      <Uri>https://github.com/dotnet/sourcelink</Uri>
      <Sha>
      </Sha>
    </Dependency>
  </ToolsetDependencies>
</Dependencies><|MERGE_RESOLUTION|>--- conflicted
+++ resolved
@@ -1,7 +1,6 @@
 <?xml version="1.0" encoding="utf-8"?>
 <Dependencies>
   <ProductDependencies>
-<<<<<<< HEAD
     <Dependency Name="Microsoft.NETCore.Platforms" Version="3.0.0-rc2.19456.3">
       <Uri>https://github.com/dotnet/corefx</Uri>
       <Sha>588371805c820a615cce8dd8d26a404f0fe6f57f</Sha>
@@ -65,71 +64,6 @@
     <Dependency Name="System.IO.Packaging" Version="4.6.0-rc2.19456.3">
       <Uri>https://github.com/dotnet/corefx</Uri>
       <Sha>588371805c820a615cce8dd8d26a404f0fe6f57f</Sha>
-=======
-    <Dependency Name="Microsoft.NETCore.Platforms" Version="3.0.0-rc1.19456.4">
-      <Uri>https://github.com/dotnet/corefx</Uri>
-      <Sha>3da667af759d88b683ca851694ced073e8dc9960</Sha>
-    </Dependency>
-    <Dependency Name="Microsoft.NETCore.Targets" Version="3.0.0-rc1.19456.4">
-      <Uri>https://github.com/dotnet/corefx</Uri>
-      <Sha>3da667af759d88b683ca851694ced073e8dc9960</Sha>
-    </Dependency>
-    <Dependency Name="Microsoft.Private.CoreFx.NETCoreApp" Version="4.6.0-rc1.19456.4">
-      <Uri>https://github.com/dotnet/corefx</Uri>
-      <Sha>3da667af759d88b683ca851694ced073e8dc9960</Sha>
-    </Dependency>
-    <Dependency Name="Microsoft.Win32.Registry.AccessControl" Version="4.6.0-rc1.19456.4">
-      <Uri>https://github.com/dotnet/corefx</Uri>
-      <Sha>3da667af759d88b683ca851694ced073e8dc9960</Sha>
-    </Dependency>
-    <Dependency Name="Microsoft.Win32.Registry" Version="4.6.0-rc1.19456.4">
-      <Uri>https://github.com/dotnet/corefx</Uri>
-      <Sha>3da667af759d88b683ca851694ced073e8dc9960</Sha>
-    </Dependency>
-    <Dependency Name="Microsoft.Win32.SystemEvents" Version="4.6.0-rc1.19456.4">
-      <Uri>https://github.com/dotnet/corefx</Uri>
-      <Sha>3da667af759d88b683ca851694ced073e8dc9960</Sha>
-    </Dependency>
-    <Dependency Name="Microsoft.Windows.Compatibility" Version="3.0.0-rc1.19456.4">
-      <Uri>https://github.com/dotnet/corefx</Uri>
-      <Sha>3da667af759d88b683ca851694ced073e8dc9960</Sha>
-    </Dependency>
-    <Dependency Name="System.CodeDom" Version="4.6.0-rc1.19456.4">
-      <Uri>https://github.com/dotnet/corefx</Uri>
-      <Sha>3da667af759d88b683ca851694ced073e8dc9960</Sha>
-    </Dependency>
-    <Dependency Name="System.Configuration.ConfigurationManager" Version="4.6.0-rc1.19456.4">
-      <Uri>https://github.com/dotnet/corefx</Uri>
-      <Sha>3da667af759d88b683ca851694ced073e8dc9960</Sha>
-    </Dependency>
-    <Dependency Name="System.Diagnostics.EventLog" Version="4.6.0-rc1.19456.4">
-      <Uri>https://github.com/dotnet/corefx</Uri>
-      <Sha>3da667af759d88b683ca851694ced073e8dc9960</Sha>
-    </Dependency>
-    <Dependency Name="System.Diagnostics.PerformanceCounter" Version="4.6.0-rc1.19456.4">
-      <Uri>https://github.com/dotnet/corefx</Uri>
-      <Sha>3da667af759d88b683ca851694ced073e8dc9960</Sha>
-    </Dependency>
-    <Dependency Name="System.DirectoryServices" Version="4.6.0-rc1.19456.4">
-      <Uri>https://github.com/dotnet/corefx</Uri>
-      <Sha>3da667af759d88b683ca851694ced073e8dc9960</Sha>
-    </Dependency>
-    <Dependency Name="System.Drawing.Common" Version="4.6.0-rc1.19456.4">
-      <Uri>https://github.com/dotnet/corefx</Uri>
-      <Sha>3da667af759d88b683ca851694ced073e8dc9960</Sha>
-    </Dependency>
-    <Dependency Name="System.IO.FileSystem.AccessControl" Version="4.6.0-rc1.19456.4">
-      <Uri>https://github.com/dotnet/corefx</Uri>
-      <Sha>3da667af759d88b683ca851694ced073e8dc9960</Sha>
-    </Dependency>
-    <Dependency Name="System.Resources.Extensions" Version="4.6.0-rc1.19456.4">
-      <Uri>https://github.com/dotnet/corefx</Uri>
-      <Sha>3da667af759d88b683ca851694ced073e8dc9960</Sha>
-    </Dependency>
-    <Dependency Name="System.IO.Packaging" Version="4.6.0-rc1.19456.4">
-      <Uri>https://github.com/dotnet/corefx</Uri>
-      <Sha>3da667af759d88b683ca851694ced073e8dc9960</Sha>
->>>>>>> 321d0139
     </Dependency>
     <Dependency Name="System.IO.Pipes.AccessControl" Version="4.5.1">
       <Uri>https://github.com/dotnet/corefx</Uri>
