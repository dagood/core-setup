<configuration>
  <!-- Don't use any higher level config files.
       Our builds need to be isolated from user/machine state -->
  <fallbackPackageFolders>
    <clear />
  </fallbackPackageFolders>
  <packageSources>
    <clear />
    <!--Begin: Package sources managed by Dependency Flow automation. Do not edit the sources below.-->
    <add key="darc-pub-dotnet-standard-a5b5f2e" value="https://pkgs.dev.azure.com/dnceng/public/_packaging/darc-pub-dotnet-standard-a5b5f2e1/nuget/v3/index.json" />
<<<<<<< HEAD
=======
    <add key="darc-pub-dotnet-corefx-bedb348" value="https://pkgs.dev.azure.com/dnceng/public/_packaging/darc-pub-dotnet-corefx-bedb348c/nuget/v3/index.json" />
>>>>>>> c2d7db04
    <!--End: Package sources managed by Dependency Flow automation. Do not edit the sources above.-->
    <!--
      'src/test/PrepareTestAssets/PrepareTestAssets.proj' generates a NuGet.config file using this
      one as a template. The following line is a marker to insert the test restore sources.
    -->
    <!-- TEST_RESTORE_SOURCES_INSERTION_LINE -->
<<<<<<< HEAD
    <add key="dotnet3" value="https://pkgs.dev.azure.com/dnceng/public/_packaging/dotnet3/nuget/v3/index.json" />
=======
>>>>>>> c2d7db04
    <add key="dotnet-core" value="https://dotnetfeed.blob.core.windows.net/dotnet-core/index.json" />
    <add key="dotnet-tools" value="https://pkgs.dev.azure.com/dnceng/public/_packaging/dotnet-tools/nuget/v3/index.json" />
    <add key="dotnet3" value="https://pkgs.dev.azure.com/dnceng/public/_packaging/dotnet3/nuget/v3/index.json" />
    <add key="dotnet3-transport" value="https://pkgs.dev.azure.com/dnceng/public/_packaging/dotnet3-transport/nuget/v3/index.json" />
    <add key="nuget.org" value="https://api.nuget.org/v3/index.json" />
  </packageSources>
  <disabledPackageSources>
    <clear />
  </disabledPackageSources>
</configuration><|MERGE_RESOLUTION|>--- conflicted
+++ resolved
@@ -6,26 +6,12 @@
   </fallbackPackageFolders>
   <packageSources>
     <clear />
-    <!--Begin: Package sources managed by Dependency Flow automation. Do not edit the sources below.-->
-    <add key="darc-pub-dotnet-standard-a5b5f2e" value="https://pkgs.dev.azure.com/dnceng/public/_packaging/darc-pub-dotnet-standard-a5b5f2e1/nuget/v3/index.json" />
-<<<<<<< HEAD
-=======
-    <add key="darc-pub-dotnet-corefx-bedb348" value="https://pkgs.dev.azure.com/dnceng/public/_packaging/darc-pub-dotnet-corefx-bedb348c/nuget/v3/index.json" />
->>>>>>> c2d7db04
-    <!--End: Package sources managed by Dependency Flow automation. Do not edit the sources above.-->
-    <!--
-      'src/test/PrepareTestAssets/PrepareTestAssets.proj' generates a NuGet.config file using this
-      one as a template. The following line is a marker to insert the test restore sources.
-    -->
-    <!-- TEST_RESTORE_SOURCES_INSERTION_LINE -->
-<<<<<<< HEAD
-    <add key="dotnet3" value="https://pkgs.dev.azure.com/dnceng/public/_packaging/dotnet3/nuget/v3/index.json" />
-=======
->>>>>>> c2d7db04
     <add key="dotnet-core" value="https://dotnetfeed.blob.core.windows.net/dotnet-core/index.json" />
     <add key="dotnet-tools" value="https://pkgs.dev.azure.com/dnceng/public/_packaging/dotnet-tools/nuget/v3/index.json" />
     <add key="dotnet3" value="https://pkgs.dev.azure.com/dnceng/public/_packaging/dotnet3/nuget/v3/index.json" />
     <add key="dotnet3-transport" value="https://pkgs.dev.azure.com/dnceng/public/_packaging/dotnet3-transport/nuget/v3/index.json" />
+    <add key="dotnet3.1" value="https://pkgs.dev.azure.com/dnceng/public/_packaging/dotnet3.1/nuget/v3/index.json" />
+    <add key="dotnet3.1-transport" value="https://pkgs.dev.azure.com/dnceng/public/_packaging/dotnet3.1-transport/nuget/v3/index.json" />
     <add key="nuget.org" value="https://api.nuget.org/v3/index.json" />
   </packageSources>
   <disabledPackageSources>
